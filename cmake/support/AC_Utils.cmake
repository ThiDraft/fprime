--- conflicted
+++ resolved
@@ -116,11 +116,7 @@
       #COMMAND ${CMAKE_COMMAND} -E chdir ${CMAKE_CURRENT_SOURCE_DIR} ${CMAKE_COMMAND} -E copy ${HPP_NAME} ${AC_FINAL_HEADER}
       COMMAND ${CMAKE_COMMAND} -E chdir ${CMAKE_CURRENT_SOURCE_DIR} ${CMAKE_COMMAND} -E remove ${CPP_NAME} ${HPP_NAME}
       #COMMAND ${CMAKE_COMMAND} -E chdir ${CMAKE_CURRENT_SOURCE_DIR} ${CMAKE_COMMAND} -E remove ${HPP_NAME}
-<<<<<<< HEAD
-      DEPENDS ${AI_XML} ${XML_FILE_DEPS}
-=======
-      DEPENDS ${AC_FINAL_XML} ${PROJECT_AC_CONSTANTS_FILE} #${TO_MK_DIR}
->>>>>>> 69c3e9a4
+      DEPENDS ${AI_XML} ${XML_FILE_DEPS} ${PROJECT_AC_CONSTANTS_FILE}
   )
   set(AC_OUTPUTS ${OUTPUT_PRODUCTS} PARENT_SCOPE)
 endfunction(acwrap)