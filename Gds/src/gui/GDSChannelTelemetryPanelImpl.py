'''
@brief Implementation class for the channel telemetry panel

@date Created July 16, 2018
@author Josef X. Biberstein

@bug No known bugs
'''

import wx
import GDSChannelTelemetryPanelGUI
from pprint import pprint
import inspect
import GDSChannelFilterDialogImpl
from copy import deepcopy

from data_types.ch_data import *
from data_types.pkt_data import *
from models.serialize.serializable_type import SerializableType
from utils.config_manager import ConfigManager

###########################################################################
## Class ChannelTelemetryImpl
###########################################################################

class ChannelTelemetryImpl (GDSChannelTelemetryPanelGUI.ChannelTelemetry):
    '''Implmentation class. Defines functionality of the channel telemetry panel.'''

    def __init__( self, parent, ch_dict={} ):
        """Constructor for the ChannelTelemetryImpl

        Arguments:
            parent {wx.Window} -- The parent window for this panel
        """
        self.ch_dict = ch_dict

        GDSChannelTelemetryPanelGUI.ChannelTelemetry.__init__ ( self, parent)

<<<<<<< HEAD
        self.dv_model = ChannelTelemDataViewModel(self, ch_dict)
    
=======
        self.dv_model = ChannelTelemDataViewModel(ch_dict)

>>>>>>> 01658381
        self.ChannelTelemDataViewCtl.AssociateModel(self.dv_model)

        self.ChannelTelemDataViewCtl.AppendTextColumn("Channel", 0, mode=wx.dataview.DATAVIEW_CELL_ACTIVATABLE, width=350, align=wx.ALIGN_NOT)
        self.ChannelTelemDataViewCtl.AppendTextColumn("ID", 1, mode=wx.dataview.DATAVIEW_CELL_ACTIVATABLE, width=50, align=wx.ALIGN_NOT)
        self.ChannelTelemDataViewCtl.AppendTextColumn("Time", 2, mode=wx.dataview.DATAVIEW_CELL_ACTIVATABLE, width=150, align=wx.ALIGN_NOT)
        self.ChannelTelemDataViewCtl.AppendTextColumn("Value", 3, mode=wx.dataview.DATAVIEW_CELL_ACTIVATABLE, width=-1, align=wx.ALIGN_NOT)

        # NOTE could just make the first column sortable cause sorting by the others doesn't really make sense
        for c in self.ChannelTelemDataViewCtl.Columns:
            c.Sortable = True

        self.ChannelTelemDataViewCtl.Bind(wx.EVT_KEY_DOWN, self.onCopyKeyPressed)

    def __del__( self ):
        self.dv_model.DecRef()

    def data_callback(self, data):
        """Recieves data from decoders to which this consumer is registered

        Arguments:
            data {Data Object} -- A Data Object containing the data passed from the decoder (e.g., an EventData object)
        """
        if self.dv_model.RefCount > 1:
            # Use CallAfter to avoid race condition
            wx.CallAfter(self.dv_model.UpdateModel,data)

    def getChannelTelemDataViewState(self):
        """Get the internal data list used by the model to populate the data view for telem panel

        Returns:
            list -- list of ChData or PktData objects
        """

        return self.dv_model.GetData()

    def setChannelTelemDataViewState(self, data):
        """Set the internal data list used by the model to populate the data view for telem

        Arguments:
            data {list} -- list of ChData or PktData objects
        """

        self.dv_model.SetData(data)

    def onCopyKeyPressed(self, event):
        """Callback for key pressed within the data view control
        """

        # Ctrl-C pressed
        if event.ControlDown() and event.GetKeyCode() == 67:
            rows = self.ChannelTelemDataViewCtl.GetSelections()
            cpy_out = ""
            for r in rows:
                o = self.dv_model.ItemToObject(r)
                cpy_out += o.get_str(verbose=True, csv=True) + '\n'

            clipboard = wx.TextDataObject()
            # Set data object value
            clipboard.SetText(cpy_out)
            # Put the data in the clipboard
            if wx.TheClipboard.Open():
                wx.TheClipboard.SetData(clipboard)
                wx.TheClipboard.Close()
        event.Skip()

    # Override these handlers to implement functionality for GUI elements
    def onChannelTelemSelectChannelsButtonClick( self, event ):
        dlog = GDSChannelFilterDialogImpl.ChannelFilterDialogImpl(self, self.ch_dict)
        ret = dlog.ShowModal()
        if ret == 0:
            self.dv_model.ChangeFilter(dlog.GetFilter())
        self.ChannelTelemFilterSelectedTextCtl.SetValue(dlog.current_filter_name)
        dlog.Destroy()
        event.Skip()

    def onChannelTelemShowHexCheckBoxClick( self, event ):
        self.ChannelTelemDataViewCtl.SelectAll()
        s = self.ChannelTelemDataViewCtl.GetSelections()
        for i in s:
            self.dv_model.ItemChanged(i)
        self.ChannelTelemDataViewCtl.UnselectAll()
        event.Skip()

    def onClickResetFilter( self, event ):
        self.dv_model.ChangeFilter([])
        self.ChannelTelemFilterSelectedTextCtl.SetValue("")
        event.Skip()


class ChannelTelemDataViewModel(wx.dataview.PyDataViewModel):
    """This class acts as an intermediary between user data and the actual data
    view display. It stores data and maintains a mapping from data to items in
    the data view. Most of the methdos in this class just need to be defined
    and are called automatically by the data view.
    """

<<<<<<< HEAD
    def __init__(self, parent, ch_dict):
        wx.dataview.PyDataViewModel.__init__(self)
        self.parent = parent
=======
    def __init__(self, ch_dict, config=None):
        '''
        Constructor

        Args:
            ch_dict (dict() object with all ChTemplate objects as values):
                    Channel dictionary
            config (ConfigManager obj, default=None): ConfigManager with color
                   information. If None, defaults used
        '''

        wx.dataview.PyDataViewModel.__init__(self)

        if config==None:
            config = ConfigManager()

        self.config = config

        # Colors in config object are Hex codes stored as strings.
        #  Convert the string to an int, and then convert to a wxPython Colour
        self.red = wx.Colour(int(self.config.get('colors', 'red'), 16))
        self.orange = wx.Colour(int(self.config.get('colors', 'orange'), 16))
        self.yellow = wx.Colour(int(self.config.get('colors', 'yellow'), 16))


>>>>>>> 01658381
        # All the possible ChData objects that we can possibly recieve
        self.data = []
        for c in ch_dict.values():
            self.data.append(ChData.get_empty_obj(c))

        # The ChData objects that we have recieved
        self.chs_seen = []

        # The current list of full_names that we want to filter for
        self.filter = []
        self.prev_filter = []

        # The PyDataViewModel derives from both DataViewModel and from
        # DataViewItemObjectMapper, which has methods that help associate
        # data view items with Python objects. Normally a dictionary is used
        # so any Python object can be used as data nodes. If the data nodes
        # are weak-referencable then the objmapper can use a
        # WeakValueDictionary instead.
        self.UseWeakRefs(True)

    # Report how many columns this model provides data for.
    def GetColumnCount(self):

        """Get teh number of columns

        Returns:
            int -- the number of columns
        """

        return 4

    # Map the data column numbers to the data type
    def GetColumnType(self, col):

        """Get the data type associated with the given column

        Arguments:
            col {int} -- the column index of interest

        Returns:
            dict -- mapping from column index to type
        """

        mapper = { 0 : 'string',
                   1 : 'string',
                   2 : 'string',
                   3 : 'string', # the real value is an int, but the renderer should convert it okay
                   }

        return mapper[col]

    def GetChildren(self, parent, children):

        """Return the children of a given parent

        Arguments:
            parent {Item} -- the parent to get children of
            children {List} -- list of the children Items

        Returns:
            int -- length of children
        """
        # The view calls this method to find the children of any node in the
        # control. There is an implicit hidden root node, and the top level
        # item(s) should be reported as children of this node. A List view
        # simply provides all items as children of this hidden root. A Tree
        # view adds additional items as children of the other items, as needed,
        # to provide the tree hierachy.

        # If the parent item is invalid then it represents the hidden root
        # item, so we'll use the genre objects as its children and they will
        # end up being the collection of visible roots in our tree.
        if not parent:
            # If there is no filter
            if self.filter == []:
                for obj in self.chs_seen:
                    children.append(self.ObjectToItem(obj))

                return len(self.chs_seen)
            else:
                print(self.filter)
                gen = [x for x in self.data if x.template.get_full_name() in self.filter]
                print(gen)
                for obj in gen:
                    children.append(self.ObjectToItem(obj))

                return len(gen)

        return 0

    def IsContainer(self, item):

        """Find out if the given item has children

        Arguments:
            item {Item} -- the item to test

        Returns:
            bool -- returns True if the argument has children
        """
        # Return True if the item has children, False otherwise.

        # The hidden root is a container
        if not item:

            return True

        return False

    def GetParent(self, item):

        """Get the parent of the given item

        Arguments:
            item {Item} -- input item

        Returns:
            Item -- the parent of the argument item
        """
        # Return the item which is this item's parent.

        return wx.dataview.NullDataViewItem

    def GetValue(self, item, col):

        """Return the value to be displayed for this item and column

        Arguments:
            item {Item} -- the item whose value we will get
            col {int} -- the column we will get the value from

        Raises:
            RuntimeError -- error if we get an object that we don't know how to handle

        Returns:
            dict -- mapping from column to the value for a given item
        """
        # Return the value to be displayed for this item and column. For this
        # example we'll just pull the values from the data objects we
        # associated with the items in GetChildren.

        # Fetch the data object for this item.
        node = self.ItemToObject(item)
        if isinstance(node, ChData):
            if node.val_obj != None:
<<<<<<< HEAD
                if self.parent.ChannelTelemShowHexCheckBox.Value == True:
                    mapper = { 0 : str(node.template.get_full_name()),
                            1 : str(hex(node.template.id)),
                            2 : str(node.time.to_readable()),
                            3 : str(node.val_obj.val)
                            }     
                else:
                    mapper = { 0 : str(node.template.get_full_name()),
                            1 : str(node.template.id),
                            2 : str(node.time.to_readable()),
                            3 : str(node.val_obj.val)
                            }     
=======
                mapper = { 0 : str(node.template.get_full_name()),
                        1 : str(node.template.id),
                        2 : str(node.time.to_readable()),
                        3 : str(node.val_obj.val)
                        }
>>>>>>> 01658381
            else:
                mapper = { 0 : str(node.template.get_full_name()),
                        1 : str(node.template.id),
                        2 : u"",
                        3 : u""
                        }

            return mapper[col]

        else:
            raise RuntimeError("unknown node type")

    def GetAttr(self, item, col, attr):

        """Get the attributes of the given item at the given column in the list control

        Arguments:
            item {Item} -- item object in question
            col {int} -- column number in question
            attr {attr} -- the attribute object to set

        Returns:
            bool -- True if attributes were set
        """
        node = self.ItemToObject(item)
        if isinstance(node, ChData):
            if col == 3:
                if node.val_obj != None:
                    if node.template.low_red != None and node.val_obj.val < node.template.low_red:
                        print("Red.....!")
                        attr.SetColour(self.red)
                        attr.SetBold(True)
                    elif node.template.high_red != None and node.val_obj.val > node.template.high_red:
                        print("Red.....!")
                        attr.SetColour(self.red)
                        attr.SetBold(True)
                    elif node.template.low_orange != None and node.val_obj.val < node.template.low_orange:
                        print("Orange....")
                        attr.SetColour(self.orange)
                        attr.SetBold(True)
                    elif node.template.high_orange != None and node.val_obj.val > node.template.high_orange:
                        print("Orange....")
                        attr.SetColour(self.orange)
                        attr.SetBold(True)
                    elif node.template.low_yellow != None and node.val_obj.val < node.template.low_yellow:
                        print("Yellow...")
                        attr.SetColour(self.yellow)
                        attr.SetBold(True)
                    elif node.template.high_yellow != None and node.val_obj.val > node.template.high_yellow:
                        print("Yellow...")
                        attr.SetColour(self.yellow)
                        attr.SetBold(True)
        return True


    def UpdateModel(self, new_data):
        """Add a new data item to the event log.

        Arguments:
            new_data {EventData} -- the new event data to be added
        """

        if isinstance(new_data, PktData):
            for c in new_data.get_chs():
                self.UpdateModel(c)
        elif isinstance(new_data, ChData):

            # Update list of all possible ChData with new_data
            null_member = [x for x in self.data if x.template == new_data.template]
            null_member = null_member[0]
            null_member.val_obj = deepcopy(new_data.val_obj)
            null_member.time = deepcopy(new_data.time)

            # Check if we have seen this Ch before
            match = [x for x in self.chs_seen if x.template == new_data.template]

            # If we haven't...
            if len(match) == 0:
                self.chs_seen.append(new_data)

                # If there is no filter, add the new_data to the view
                if self.filter == []:
                    self.ItemAdded(wx.dataview.NullDataViewItem, self.ObjectToItem(new_data))
                # If there is a filter, tell the updated member of the full Ch list to update in the view
                elif self.new_data.template.get_full_name() in self.filter:
                    self.ItemChanged(self.ObjectToItem(null_member))
            # If we have...
            else:
                # Update teh old data in the list
                old_data = match[0]
                old_data.val_obj.__dict__ = new_data.val_obj.__dict__.copy()
                old_data.time.__dict__ = new_data.time.__dict__.copy()

                if self.filter == []:
                    self.ItemChanged(self.ObjectToItem(old_data))
                elif new_data.template.get_full_name() in self.filter:
                    self.ItemChanged(self.ObjectToItem(null_member))

    def ChangeFilter(self, filt):

        # Don't do anything if the filters are the same
        if self.filter == filt:
            return

        # Set filter and prev_filter
        self.prev_filter = self.filter
        self.filter = filt

        # Reset filter - add back all the channels in the data_seen list
        if filt == []:
            c = [self.ObjectToItem(d) for d in self.data if d.template.get_full_name() in self.prev_filter]

            for i in c:
                self.ItemDeleted(wx.dataview.NullDataViewItem, i)
            for d in self.chs_seen:
                self.ItemAdded(wx.dataview.NullDataViewItem, self.ObjectToItem(d))

        else:
            # If the previous filter was empty...
            if self.prev_filter == []:

                # Remove everything in the data seen list
                for d in self.chs_seen:
                    self.ItemDeleted(wx.dataview.NullDataViewItem, self.ObjectToItem(d))

                # Add everything from data that is in the filter
                for d in self.data:
                    if d.template.get_full_name() in filt:
                        self.ItemAdded(wx.dataview.NullDataViewItem, self.ObjectToItem(d))

            else:
                for d in self.data:
                    # Remove everything in prev filter but not in new filter
                    if d.template.get_full_name() in self.prev_filter and d.template.get_full_name() not in filt:
                        self.ItemDeleted(wx.dataview.NullDataViewItem, self.ObjectToItem(d))
                    # Add everything not in prev filter but in new filter
                    elif d.template.get_full_name() not in self.prev_filter and d.template.get_full_name() in filt:
                        self.ItemAdded(wx.dataview.NullDataViewItem, self.ObjectToItem(d))

    def SetData(self, data):
        """Set the data used by this model to populate the data view

        Arguments:
            data {list} -- list of ChData and/or PktData objects
        """

        for d in data:
            self.UpdateModel(d)

    def GetData(self):
        """Get the list of data used by this model to populate the data view

        Returns:
            list -- the data used in this model
        """

        return self.data


'''
Implementation for nesting channels inside of packets in the DataViewCtrl in case someone ever wants to implement that again - Josef Biberstein (jxb@mit.edu)

    def __init__(self, data):
        wx.dataview.PyDataViewModel.__init__(self)
        self.data = data
        self.filter = []

        # The PyDataViewModel derives from both DataViewModel and from
        # DataViewItemObjectMapper, which has methods that help associate
        # data view items with Python objects. Normally a dictionary is used
        # so any Python object can be used as data nodes. If the data nodes
        # are weak-referencable then the objmapper can use a
        # WeakValueDictionary instead.
        self.UseWeakRefs(True)

    # Report how many columns this model provides data for.
    def GetColumnCount(self):
        """Get teh number of columns

        Returns:
            int -- the number of columns
        """
        return 4

    # Map the data column numbers to the data type
    def GetColumnType(self, col):
        """Get the data type associated with the given column

        Arguments:
            col {int} -- the column index of interest

        Returns:
            dict -- mapping from column index to type
        """

        mapper = { 0 : 'string',
                   1 : 'string',
                   2 : 'string',
                   3 : 'string', # the real value is an int, but the renderer should convert it okay
                   }
        return mapper[col]

    def GetChildren(self, parent, children):
        """Return the children of a given parent

        Arguments:
            parent {Item} -- the parent to get children of
            children {List} -- list of the children Items

        Returns:
            int -- length of children
        """
        # The view calls this method to find the children of any node in the
        # control. There is an implicit hidden root node, and the top level
        # item(s) should be reported as children of this node. A List view
        # simply provides all items as children of this hidden root. A Tree
        # view adds additional items as children of the other items, as needed,
        # to provide the tree hierachy.

        # If the parent item is invalid then it represents the hidden root
        # item, so we'll use the genre objects as its children and they will
        # end up being the collection of visible roots in our tree.
        if not parent:
            for obj in self.data:
                children.append(self.ObjectToItem(obj))
            return len(self.data)

        # Otherwise we'll fetch the python object associated with the parent
        # item and make DV items for each of its child objects.
        node = self.ItemToObject(parent)
        if isinstance(node, PktData):
            for ch in node.chs:
                children.append(self.ObjectToItem(ch))
            return len(node.chs)
        return 0


    def IsContainer(self, item):
        """Find out if the given item has children

        Arguments:
            item {Item} -- the item to test

        Returns:
            bool -- returns True if the argument has children
        """
        # Return True if the item has children, False otherwise.

        # The hidden root is a container
        if not item:
            return True
        # and in this model the genre objects are containers
        node = self.ItemToObject(item)
        if isinstance(node, PktData):
            return True
        # but everything else (the song objects) are not
        return False



    def GetParent(self, item):
        """Get the parent of the given item

        Arguments:
            item {Item} -- input item

        Returns:
            Item -- the parent of the argument item
        """
        # Return the item which is this item's parent.

        if not item:
            return wx.dataview.NullDataViewItem

        node = self.ItemToObject(item)
        if isinstance(node, PktData):
            return wx.dataview.NullDataViewItem
        elif isinstance(node, ChData):
            if node.pkt is None:
                return wx.dataview.NullDataViewItem
            else:
                return self.ObjectToItem(node.pkt)


    def GetValue(self, item, col):
        """Return the value to be displayed for this item and column

        Arguments:
            item {Item} -- the item whose value we will get
            col {int} -- the column we will get the value from

        Raises:
            RuntimeError -- error if we get an object that we don't know how to handle

        Returns:
            dict -- mapping from column to the value for a given item
        """
        # Return the value to be displayed for this item and column. For this
        # example we'll just pull the values from the data objects we
        # associated with the items in GetChildren.

        # Fetch the data object for this item.
        node = self.ItemToObject(item)

        if isinstance(node, PktData):
            # We'll only use the first column for the Genre objects,
            # for the other columns lets just return empty values
            mapper = { 0 : str(node.template.get_full_name()),
                       1 : str(node.template.id),
                       2 : str(node.time.to_readable()),
                       3 : ""
                       }
            return mapper[col]


        elif isinstance(node, ChData):
            mapper = { 0 : str(node.template.get_full_name()),
                       1 : str(node.template.id),
                       2 : str(node.time.to_readable()),
                       3 : str(node.val_obj.val)
                       }
            return mapper[col]

        else:
            raise RuntimeError("unknown node type")


    def GetAttr(self, item, col, attr):
        """Get the attributes of the given item at the given column in the list control

        Arguments:
            item {Item} -- item object in question
            col {int} -- column number in question
            attr {attr} -- the attribute object to set

        Returns:
            bool -- True if attributes were set
        """
        node = self.ItemToObject(item)
        if isinstance(node, PktData):
            attr.SetColour('blue')
            attr.SetBold(True)
            return True
        if isinstance(node, ChData):
            if node.val_obj.val < node.template.low_yellow or node.val_obj.val > node.template.high_yellow:
                attr.SetColour('yellow')
                attr.SetBold(True)
            elif node.val_obj.val < node.template.low_orange or node.val_obj.val > node.template.high_orange:
                attr.SetColour('orange')
                attr.SetBold(True)
            elif node.val_obj.val < node.template.low_red or node.val_obj.val > node.template.high_red:
                attr.SetColour('red')
                attr.SetBold(True)

        return False

    def UpdateModel(self, new_data):
        """Add a new data item to the event log.

        Arguments:
            new_data {EventData} -- the new event data to be added
        """
        match = [x for x in self.data if x.template == new_data.template]

        if len(match) == 0:

            if isinstance(new_data, PktData):
                self.data.append(new_data)
                self.ItemAdded(wx.dataview.NullDataViewItem, self.ObjectToItem(new_data))
                for c in new_data.get_chs():
                    self.UpdateModel(c)
            elif isinstance(new_data, ChData):
                if new_data.get_pkt() is None:
                    self.data.append(new_data)
                    self.ItemAdded(wx.dataview.NullDataViewItem, self.ObjectToItem(new_data))
                else:
                    self.ItemAdded(self.ObjectToItem(new_data.get_pkt()), self.ObjectToItem(new_data))

        else:

            old_data = match[0]

            if isinstance(new_data, PktData):
                for o, n in zip(old_data.chs, new_data.chs):
                    o.val_obj.__dict__ = n.val_obj.__dict__.copy()
                    o.time.__dict__ = n.time.__dict__.copy()
                    self.ItemChanged(self.ObjectToItem(o))

            elif isinstance(new_data, ChData):
                old_data.val_obj.__dict__ = new_data.val_obj.__dict__.copy()
                old_data.time.__dict__ = new_data.time.__dict__.copy()
                self.ItemChanged(self.ObjectToItem(old_data))
'''

<|MERGE_RESOLUTION|>--- conflicted
+++ resolved
@@ -36,13 +36,8 @@
 
         GDSChannelTelemetryPanelGUI.ChannelTelemetry.__init__ ( self, parent)
 
-<<<<<<< HEAD
         self.dv_model = ChannelTelemDataViewModel(self, ch_dict)
     
-=======
-        self.dv_model = ChannelTelemDataViewModel(ch_dict)
-
->>>>>>> 01658381
         self.ChannelTelemDataViewCtl.AssociateModel(self.dv_model)
 
         self.ChannelTelemDataViewCtl.AppendTextColumn("Channel", 0, mode=wx.dataview.DATAVIEW_CELL_ACTIVATABLE, width=350, align=wx.ALIGN_NOT)
@@ -139,12 +134,7 @@
     and are called automatically by the data view.
     """
 
-<<<<<<< HEAD
-    def __init__(self, parent, ch_dict):
-        wx.dataview.PyDataViewModel.__init__(self)
-        self.parent = parent
-=======
-    def __init__(self, ch_dict, config=None):
+    def __init__(self, parent, ch_dict, config=None):
         '''
         Constructor
 
@@ -161,6 +151,7 @@
             config = ConfigManager()
 
         self.config = config
+        self.parent = parent
 
         # Colors in config object are Hex codes stored as strings.
         #  Convert the string to an int, and then convert to a wxPython Colour
@@ -169,7 +160,6 @@
         self.yellow = wx.Colour(int(self.config.get('colors', 'yellow'), 16))
 
 
->>>>>>> 01658381
         # All the possible ChData objects that we can possibly recieve
         self.data = []
         for c in ch_dict.values():
@@ -315,7 +305,6 @@
         node = self.ItemToObject(item)
         if isinstance(node, ChData):
             if node.val_obj != None:
-<<<<<<< HEAD
                 if self.parent.ChannelTelemShowHexCheckBox.Value == True:
                     mapper = { 0 : str(node.template.get_full_name()),
                             1 : str(hex(node.template.id)),
@@ -328,13 +317,6 @@
                             2 : str(node.time.to_readable()),
                             3 : str(node.val_obj.val)
                             }     
-=======
-                mapper = { 0 : str(node.template.get_full_name()),
-                        1 : str(node.template.id),
-                        2 : str(node.time.to_readable()),
-                        3 : str(node.val_obj.val)
-                        }
->>>>>>> 01658381
             else:
                 mapper = { 0 : str(node.template.get_full_name()),
                         1 : str(node.template.id),
