"""
@brief Command Data class

Instances of this class define a specific instance of a command with specific
argument values.

@data Created July 3, 2018
@author Josef Biberstein

@bug No known bugs
"""
from __future__ import print_function

from enum import Enum

from fprime_gds.common.data_types import sys_data

from fprime.common.models.serialize.time_type import *

from fprime.common.models.serialize.bool_type import *
from fprime.common.models.serialize.enum_type import *
from fprime.common.models.serialize.f32_type import *
from fprime.common.models.serialize.f64_type import *

from fprime.common.models.serialize.u8_type import *
from fprime.common.models.serialize.u16_type import *
from fprime.common.models.serialize.u32_type import *
from fprime.common.models.serialize.u64_type import *

from fprime.common.models.serialize.i8_type import *
from fprime.common.models.serialize.i16_type import *
from fprime.common.models.serialize.i32_type import *
from fprime.common.models.serialize.i64_type import *

from fprime.common.models.serialize.string_type import *
from fprime.common.models.serialize.serializable_type import *

from copy import deepcopy


class CmdData(sys_data.SysData):
    """The CmdData class stores a specific command"""

    def __init__(self, cmd_args, cmd_temp, cmd_time=None):
        """
        Constructor.

        Args:
            cmd_args: The arguments for the event. Should match the types of the
                      arguments in the cmd_temp object. Should be a tuple.
            cmd_temp: Command Template instance for this command (this provides
                      the opcode and argument types are stored)
            cmd_time: The time the event should occur. This is for sequences.
                      Should be a TimeType object with time base=TB_DONT_CARE

        Returns:
            An initialized CmdData object
        """
        self.id = cmd_temp.get_id()
        self.template = cmd_temp
        self.arg_vals = cmd_args

        self.args = [deepcopy(typ) for (_, _, typ) in self.template.arguments]
        self.arg_names = [name for (name, _, _) in self.template.arguments]

        if cmd_time:
            self.time = cmd_time
        else:
            self.time = TimeType(TimeBase["TB_DONT_CARE"].value)

        errors = []
        for val, typ in zip(self.arg_vals, self.args):
            try:
                self.convert_arg_value(val, typ)
                errors.append("")
            except Exception as exc:
                errors.append(str(exc))
        # If any errors occur, then raise a aggregated error
        if [error for error in errors if error != ""]:
            raise CommandArgumentsException(errors)

    def get_template(self):
        """Get the template class associate with this specific data object

        Returns:
            Template -- The template class for this data object
        """

        return self.template

    def get_id(self):
        """Get the ID associate with the template of this data object

        Returns:
            An ID number
        """

        return self.id

    def get_arg_vals(self):
        """ Get the values for each argument in a command.

        Returns:
            list -- a list of value objects that were used in this data object.
        """

        return self.arg_vals

    def get_args(self):
        """Get the arguments associate with the template of this data object

        Returns:
            list -- A list of type objects representing the arguments of the template of this data object (in order)
        """

        return self.args

    def get_str(self, time_zone=None, verbose=False, csv=False):
        """
        Convert the command data to a string

        Args:
            time_zone: (tzinfo, default=None) Timezone to print time in. If
                      time_zone=None, use local time.
            verbose: (boolean, default=False) Prints extra fields if True
            csv: (boolean, default=False) Prints each field with commas between
                                          if true

        Returns:
            String version of the command data
        """
        time_str = self.time.to_readable(time_zone)
        raw_time_str = str(self.time)
        name = self.template.get_full_name()

        if self.args == None:
            arg_str = "EMPTY COMMAND OBJ"
        else:
            # The arguments are currently serializable objects which cannot be
            # used to fill in a format string. Convert them to values that can be
            arg_val_list = [arg_obj.val for arg_obj in self.args]

            arg_str = " ".join(str(arg_val_list))

        if verbose and csv:
            return "%s,%s,%s,%d,%s" % (time_str, raw_time_str, name, self.id, arg_str)
        elif verbose and not csv:
            return "%s: %s (%d) %s : %s" % (
                time_str,
                name,
                self.id,
                raw_time_str,
                arg_str,
            )
        elif not verbose and csv:
            return "%s,%s,%s" % (time_str, name, arg_str)
        else:
            return "%s: %s : %s" % (time_str, name, arg_str)

    def convert_arg_value(self, arg_val, arg_type):
        if arg_val is None:
<<<<<<< HEAD
            raise CommandArgumentException(
                "Argument value could not be converted to type object"
            )
        if type(arg_type) == type(BoolType()):
=======
            raise CommandArgumentException('Argument value could not be converted to type object')
        if isinstance(arg_type, BoolType):
>>>>>>> 5e620988
            if arg_val == "False":
                av = False
            else:
                av = True
            arg_type.val = av
        elif isinstance(arg_type, EnumType):
            arg_type.val = arg_val
        elif isinstance(arg_type, (F64Type, F32Type)):
            arg_type.val = float(arg_val)
        elif isinstance(
            arg_type,
            (I64Type, U64Type, I32Type, U32Type, I16Type, U16Type, I8Type, U8Type),
        ):
            arg_type.val = int(arg_val, 0)
        elif isinstance(arg_type, StringType):
            arg_type.val = arg_val
        elif isinstance(arg_type, SerializableType):
            pass
        else:
            raise CommandArgumentException(
                "Argument value could not be converted to type object"
            )

    def __str__(self):
        arg_str = ""
        for name, typ in zip(self.arg_names, self.args):
            arg_str += ("%s : %s |") % (name, str(typ.val))
        arg_str = "w/ args | " + arg_str

        arg_info = "%s " % self.template.mnemonic

        if len(self.args) > 0:
            return arg_info + arg_str
        else:
            return arg_info


class CommandArgumentException(Exception):
    pass


class CommandArgumentsException(Exception):
    def __init__(self, errors):
        """
        Handle a list of errors as an exception.
        """
        super(CommandArgumentsException, self).__init__(" ".join(errors))
        self.errors = errors<|MERGE_RESOLUTION|>--- conflicted
+++ resolved
@@ -159,15 +159,10 @@
 
     def convert_arg_value(self, arg_val, arg_type):
         if arg_val is None:
-<<<<<<< HEAD
             raise CommandArgumentException(
                 "Argument value could not be converted to type object"
             )
-        if type(arg_type) == type(BoolType()):
-=======
-            raise CommandArgumentException('Argument value could not be converted to type object')
         if isinstance(arg_type, BoolType):
->>>>>>> 5e620988
             if arg_val == "False":
                 av = False
             else:
