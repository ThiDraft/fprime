--- conflicted
+++ resolved
@@ -136,13 +136,9 @@
 	parser = OptionParser(version=program_version_string, epilog=program_longdesc, description=program_license)
 	parser.add_option("-d", "--dictionary", dest="generated_path", action="store", type="string", \
 						help="Set base path to generated command/telemetry definition files [default: %default]")
-<<<<<<< HEAD
+	parser.add_option("-x", "--xml-dict", dest="xml_dict_path", action="store", type="string",
+                          help="Path to the xml dictionary")
 	parser.add_option("-s", "--pkt-spec", dest="pkt_spec_path", action="store", type="string",
-=======
-        parser.add_option("-x", "--xml-dict", dest="xml_dict_path", action="store", type="string",
-                          help="Path to the xml dictionary")
-        parser.add_option("-s", "--pkt-spec", dest="pkt_spec_path", action="store", type="string",
->>>>>>> db5c86da
                           help="Path to the packet specification file", default=None)
 	parser.add_option("-a", "--addr", dest="addr", action="store", type="string", help="set threaded tcp socket server address [default: %default]", \
 						default="127.0.0.1")
