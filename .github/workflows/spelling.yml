name: Spell checking
on:
  push:
    branches:
      - "**"
    tags-ignore:
      - "**"
  pull_request_target:
    branches:
      - "**"
    tags-ignore:
      - "**"
    types: ['opened', 'reopened', 'synchronize']

jobs:
  spelling:
    name: Spell checking
    permissions:
      contents: read
      pull-requests: read
      actions: read
    outputs:
      followup: ${{ steps.spelling.outputs.followup }}
    runs-on: ubuntu-latest
    if: "contains(github.event_name, 'pull_request') || github.event_name == 'push'"
    concurrency:
      group: spelling-${{ github.event.pull_request.number || github.ref }}
      # note: If you use only_check_changed_files, you do not want cancel-in-progress
      cancel-in-progress: true
    steps:
    - name: check-spelling
      id: spelling
      uses: check-spelling/check-spelling@v0.0.20
<<<<<<< HEAD
      with:
        suppress_push_for_open_pull_request: 1
        checkout: true
        post_comment: 0
        extra_dictionaries:
          cspell:filetypes/filetypes.txt
          cspell:python/python.txt
          cspell:django/django.txt
          cspell:html/html.txt
          cspell:fullstack/fullstack.txt
        check_extra_dictionaries: ''

  comment:
    name: Report
    runs-on: ubuntu-latest
    needs: spelling
    permissions:
      contents: write
      pull-requests: write
    if: (success() || failure()) && needs.spelling.outputs.followup
    steps:
    - name: comment
      uses: check-spelling/check-spelling@v0.0.20
      with:
        checkout: true
        task: ${{ needs.spelling.outputs.followup }}
=======
      with:
        suppress_push_for_open_pull_request: 1
        checkout: true
        post_comment: 0
        extra_dictionaries:
          cspell:filetypes/filetypes.txt
          cspell:python/python.txt
          cspell:django/django.txt
          cspell:html/html.txt
          cspell:fullstack/fullstack.txt
        check_extra_dictionaries: ''
>>>>>>> 85c55795
<|MERGE_RESOLUTION|>--- conflicted
+++ resolved
@@ -31,7 +31,6 @@
     - name: check-spelling
       id: spelling
       uses: check-spelling/check-spelling@v0.0.20
-<<<<<<< HEAD
       with:
         suppress_push_for_open_pull_request: 1
         checkout: true
@@ -42,32 +41,4 @@
           cspell:django/django.txt
           cspell:html/html.txt
           cspell:fullstack/fullstack.txt
-        check_extra_dictionaries: ''
-
-  comment:
-    name: Report
-    runs-on: ubuntu-latest
-    needs: spelling
-    permissions:
-      contents: write
-      pull-requests: write
-    if: (success() || failure()) && needs.spelling.outputs.followup
-    steps:
-    - name: comment
-      uses: check-spelling/check-spelling@v0.0.20
-      with:
-        checkout: true
-        task: ${{ needs.spelling.outputs.followup }}
-=======
-      with:
-        suppress_push_for_open_pull_request: 1
-        checkout: true
-        post_comment: 0
-        extra_dictionaries:
-          cspell:filetypes/filetypes.txt
-          cspell:python/python.txt
-          cspell:django/django.txt
-          cspell:html/html.txt
-          cspell:fullstack/fullstack.txt
-        check_extra_dictionaries: ''
->>>>>>> 85c55795
+        check_extra_dictionaries: ''