---
title: "F´ A Flight Software and Embedded Systems Framework"
layout: default
---

F´ (or F Prime) is a software framework for the rapid development and deployment of embedded systems and spaceflight applications.
Originally developed at NASA's Jet Propulsion Laboratory, F´ is open-source software that has been successfully deployed
for several space applications. It has been used for but is not limited to, CubeSats, SmallSats, instruments, and
deployable.

F´ has the following features:

- Component architecture with well-defined interfaces
- C++ framework providing core capabilities like queues, threads, and operating-system abstraction
- Tools for designing systems and automatically generating code from systems design
- A standard library of flight-worthy components
- Testing tools for unit and system-level testing

## F´ Information and External Resources

- [Features](./features.md)
- [Projects](./projects.md)
- [GitHub Repository](https://github.com/nasa/fprime)
- [Discussions](https://github.com/nasa/fprime/discussions)
- [Issues](https://github.com/nasa/fprime/issues)
- [Community GitHub Organization](https://github.com/fprime-community)
- [Architecture Overview](./Architecture/FPrimeArchitectureShort.pdf)

### Discontinued:
- [Community Forum and Mailing List](https://groups.google.com/d/forum/fprime-community) 
    - **Note**: Community forum has been replaced by [Discussions](https://github.com/nasa/fprime/discussions) since mid june 2021.

## F´ Documentation

<<<<<<< HEAD
| F´ Release                          |
|-------------------------------------|
| [v1.5 Series Documentation](https://nasa.github.io/fprime/v1.5) |
| [v2.0.0 Documentation](https://nasa.github.io/fprime/v2.0.0) |
| [v2.0.0 Documentation](https://nasa.github.io/fprime/v2.0.0) |
| [Latest Documentation](./latest.md) As of: Tue Aug 31 18:13:06 UTC 2021 |
=======
### F´ Release
- [Latest Documentation](./latest.md)
- [v2.0.0 Documentation](https://nasa.github.io/fprime/v2.0.0)
- [v1.5 Series Documentation](https://nasa.github.io/fprime/v1.5)

>>>>>>> 0471c3d5

## F´ System Requirements

To develop applications with F´, the following requirements of the user's system must be met.

1. Linux or Mac OS X operating system (or Windows Subsystem for Linux on Windows)
2. [CMake](https://cmake.org/download/) available on the system path
3. Bash or Bash compatible shell
4. Clang or GCC compiler
5. [Python 3](https://www.python.org/downloads/) and PIP 

## Quick Installation Guide

F´ can be quickly installed and ready to use by:
1. Cloning the GitHub repository
2. Installing Python code (typically in a virtual environment)
3. Building one of our reference applications. 

For full installation instructions please see:
[INSTALL.md](./INSTALL.md).

**Clone and Install**

```
git clone https://github.com/nasa/fprime.git
pip install --upgrade fprime-tools fprime-gds
```

**Build the Ref Application**

```
cd Ref
fprime-util generate
fprime-util build
```

**Run the Ref Application**

```
./bin/*/Ref
...
CTRL-C
```

## Further References

Full information on the code and F´ is available on our [GitHub page](http://github.com/nasa/fprime).

To start with, follow the [installation guide](./INSTALL.md). Then inspect
either the [reference application](https://github.com/nasa/fprime/blob/master/Ref/README.md),
[raspberry pi reference](https://github.com/nasa/fprime/blob/master/RPI/README.md), or the
[tutorials](Tutorials/README.md).<|MERGE_RESOLUTION|>--- conflicted
+++ resolved
@@ -32,20 +32,10 @@
 
 ## F´ Documentation
 
-<<<<<<< HEAD
-| F´ Release                          |
-|-------------------------------------|
-| [v1.5 Series Documentation](https://nasa.github.io/fprime/v1.5) |
-| [v2.0.0 Documentation](https://nasa.github.io/fprime/v2.0.0) |
-| [v2.0.0 Documentation](https://nasa.github.io/fprime/v2.0.0) |
-| [Latest Documentation](./latest.md) As of: Tue Aug 31 18:13:06 UTC 2021 |
-=======
 ### F´ Release
 - [Latest Documentation](./latest.md)
 - [v2.0.0 Documentation](https://nasa.github.io/fprime/v2.0.0)
 - [v1.5 Series Documentation](https://nasa.github.io/fprime/v1.5)
-
->>>>>>> 0471c3d5
 
 ## F´ System Requirements
 
