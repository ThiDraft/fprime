// ======================================================================
// \title  CmdSequencer.cpp
// \author Canham/Bocchino
// \brief  CmdSequencer test implementation
//
// \copyright
// Copyright (C) 2009-2018 California Institute of Technology.
// ALL RIGHTS RESERVED.  United States Government Sponsorship
// acknowledged.

#include "Fw/Com/ComPacket.hpp"
#include "Os/Stubs/FileStubs.hpp"
#include "Svc/CmdSequencer/test/ut/CommandBuffers.hpp"
#include "Svc/CmdSequencer/test/ut/SequenceFiles/FPrime/FPrime.hpp"
#include "Svc/CmdSequencer/test/ut/Tester.hpp"

namespace Svc {

  // ----------------------------------------------------------------------
  // Construction and destruction
  // ----------------------------------------------------------------------

  Tester ::
    Tester(const SequenceFiles::File::Format::t format) :
#if FW_OBJECT_NAMES == 1
      CmdSequencerGTestBase("Tester", MAX_HISTORY_SIZE),
      component("CmdSequencer"),
#else
      CmdSequencerGTestBase(MAX_HISTORY_SIZE),
      component(),
#endif
      format(format),
      sequences(this->component)
  {
    this->initComponents();
    this->connectPorts();
    this->setComponentSequenceFormat();
    this->component.allocateBuffer(
        ALLOCATOR_ID,
        this->mallocator,
        BUFFER_SIZE
    );
    this->component.preamble();
    this->component.setTimeout(TIMEOUT);
    this->component.regCommands();
  }

  Tester ::
    ~Tester()
  {
    this->component.deallocateBuffer(this->mallocator);
  }

  // ----------------------------------------------------------------------
  // Handlers for typed from ports
  // ----------------------------------------------------------------------

  void Tester ::
    from_seqDone_handler(
      const NATIVE_INT_TYPE portNum,
      FwOpcodeType opCode,
      U32 cmdSeq,
      Fw::CmdResponse response
    )
  {
    this->pushFromPortEntry_seqDone(opCode, cmdSeq, response);
  }

  void Tester ::
    from_comCmdOut_handler(
        const NATIVE_INT_TYPE portNum,
        Fw::ComBuffer &data,
        U32 context
    )
  {
    this->pushFromPortEntry_comCmdOut(data, context);
  }

  void Tester ::
    from_pingOut_handler(
      const NATIVE_INT_TYPE portNum,
      U32 key
    )
  {
    this->pushFromPortEntry_pingOut(key);
  }

  // ----------------------------------------------------------------------
  // Virtual function interface
  // ----------------------------------------------------------------------

  void Tester ::
    executeCommandsAuto(
        const char *const fileName,
        const U32 numCommands,
        const U32 bound,
        const CmdExecMode::t mode
    )
  {
    ASSERT_TRUE(false) << "executeCommandsAuto is not implemented\n";
  }

  void Tester ::
    executeCommandsError(
        const char *const fileName,
        const U32 numCommands
    )
  {
    ASSERT_TRUE(false) << "executeCommandsError is not implemented\n";
  }

  void Tester ::
    executeCommandsManual(
        const char *const fileName,
        const U32 numCommands
    )
  {
    ASSERT_TRUE(false) << "executeCommandsManual is not implemented\n";
  }

  // ----------------------------------------------------------------------
  // Tests parameterized by file type
  // ----------------------------------------------------------------------

  void Tester ::
    parameterizedAutoByCommand(
        SequenceFiles::File& file,
        const U32 numCommands,
        const U32 bound
    )
  {
    ASSERT_TRUE(false) << "parameterizedAutoByCommand is not implemented\n";
  }

  void Tester ::
    parameterizedCancel(
        SequenceFiles::File& file,
        const U32 numCommands,
        const U32 bound
    )
  {

    REQUIREMENT("ISF-CMDS-005");

    // Set the time
    Fw::Time testTime(TB_WORKSTATION_TIME, 1, 1);
    this->setTestTime(testTime);
    // Write the file
    const char *const  fileName = file.getName().toChar();
    file.write();
    // Validate the file
    this->validateFile(0, fileName);
    // Run the sequence
    this->runSequence(0, fileName);
    // Execute commands
    this->executeCommandsAuto(
        fileName,
        numCommands,
        bound,
        CmdExecMode::NO_NEW_SEQUENCE
    );
    // Cancel sequence
    this->cancelSequence(100, fileName);

  }

  void Tester ::
    parameterizedFailedCommands(
        SequenceFiles::File& file,
        const U32 numCommands
    )
  {
    REQUIREMENT("ISF-CMDS-004");

    // Set the time
    Fw::Time testTime(TB_WORKSTATION_TIME, 1, 1);
    this->setTestTime(testTime);
    // Write the file
    const char *const fileName = file.getName().toChar();
    file.write();
    // Validate the file
    this->validateFile(0, fileName);
    // Start the sequence
    this->runSequence(0, fileName);
    // Execute commands
    this->executeCommandsError(fileName, numCommands);
    // Check to see if the component has cleaned up
    ASSERT_EQ(
        CmdSequencerComponentImpl::STOPPED,
        this->component.m_runMode
    );
    ASSERT_EQ(
        CmdSequencerComponentImpl::Timer::CLEAR,
        this->component.m_cmdTimeoutTimer.m_state
    );
  }

  void Tester ::
    parameterizedFileErrors(SequenceFiles::File& file)
  {
    this->parameterizedFileOpenErrors(file);
    this->parameterizedHeaderReadErrors(file);
    this->parameterizedDataReadErrors(file);
  }

  void Tester ::
    parameterizedFileOpenErrors(SequenceFiles::File& file)
  {
    // Set the time
    Fw::Time testTime(TB_WORKSTATION_TIME, 1, 1);
    this->setTestTime(testTime);
    // Write the file
    const char *const fileName = file.getName().toChar();
    file.write();
    // Get error info
    SequenceFiles::File::ErrorInfo errorInfo;
    file.getErrorInfo(errorInfo);
    const char *const errorFileName = errorInfo.open.fileName.toChar();
    // Enable open interceptor
    this->openInterceptor.enable();
    // DOESNT_EXIST
    {
      this->openInterceptor.fileStatus = Os::File::DOESNT_EXIST;
      // Validate the file
      this->sendCmd_CS_VALIDATE(0, 0, fileName);
      this->clearAndDispatch();
      // Assert events
      ASSERT_EVENTS_SIZE(1);
      ASSERT_EVENTS_CS_FileNotFound_SIZE(1);
      ASSERT_EVENTS_CS_FileNotFound(0, errorFileName);
    }
    // NO_PERMISSION
    {
      this->openInterceptor.fileStatus = Os::File::NO_PERMISSION;
      // Validate the file
      const U32 validateCmdSeq = 14;
      this->sendCmd_CS_VALIDATE(0, validateCmdSeq, fileName);
      this->clearAndDispatch();
      // Assert command response
      ASSERT_CMD_RESPONSE_SIZE(1);
      ASSERT_CMD_RESPONSE(
          0,
          CmdSequencerComponentBase::OPCODE_CS_VALIDATE,
          validateCmdSeq,
          Fw::CmdResponse::EXECUTION_ERROR
      );
      // Assert events
      ASSERT_EVENTS_SIZE(1);
      ASSERT_EVENTS_CS_FileReadError_SIZE(1);
      ASSERT_EVENTS_CS_FileReadError(0, errorFileName);
    }
    // Disable open interceptor
    this->openInterceptor.disable();
  }

  void Tester ::
    parameterizedHeaderReadErrors(SequenceFiles::File& file)
  {
    // Set the time
    Fw::Time testTime(TB_WORKSTATION_TIME, 1, 1);
    this->setTestTime(testTime);
    // Write the file
    const char *const fileName = file.getName().toChar();
    file.write();
    // Get error info
    SequenceFiles::File::ErrorInfo errorInfo;
    file.getErrorInfo(errorInfo);
    const char *const errorFileName = errorInfo.headerRead.fileName.toChar();
    // Enable read interceptor
    this->readInterceptor.enable();
    // Read error reading header
    {
      // Set up fault injection state
      this->readInterceptor.waitCount = errorInfo.headerRead.waitCount;
      this->readInterceptor.fileStatus = Os::File::NO_SPACE;
      this->readInterceptor.errorType = Interceptors::Read::ErrorType::READ;
      Os::setLastError(Os::File::NO_SPACE);
      // Validate file
      const U32 validateCmdSeq = 14;
      this->sendCmd_CS_VALIDATE(0, validateCmdSeq, fileName);
      this->clearAndDispatch();
      // Assert command response
      ASSERT_CMD_RESPONSE_SIZE(1);
      ASSERT_CMD_RESPONSE(
          0,
          CmdSequencerComponentBase::OPCODE_CS_VALIDATE,
          validateCmdSeq,
          Fw::CmdResponse::EXECUTION_ERROR
      );
      // Assert events
      ASSERT_EVENTS_SIZE(1);
      ASSERT_EVENTS_CS_FileInvalid(
          0,
          errorFileName,
          CmdSequencer_FileReadStage::READ_HEADER,
          Os::File::NO_SPACE
      );
    }
    // Disable read interceptor
    this->readInterceptor.disable();
  }

  void Tester ::
    parameterizedDataReadErrors(SequenceFiles::File& file)
  {
    // Set the time
    Fw::Time testTime(TB_WORKSTATION_TIME, 1, 1);
    this->setTestTime(testTime);
    // Write the file
    const char *const fileName = file.getName().toChar();
    file.write();
    // Get error info
    SequenceFiles::File::ErrorInfo errorInfo;
    file.getErrorInfo(errorInfo);
    const char *const errorFileName = errorInfo.dataRead.fileName.toChar();
    // Enable read interceptor
    this->readInterceptor.enable();
    // Read error reading data
    {
      // Set up fault injection state
      this->readInterceptor.waitCount = errorInfo.dataRead.waitCount;
      this->readInterceptor.fileStatus = Os::File::NO_SPACE;
      this->readInterceptor.errorType = Interceptors::Read::ErrorType::READ;
      Os::setLastError(Os::File::NO_SPACE);
      // Validate file
      const U32 validateCmdSeq = 14;
      this->sendCmd_CS_VALIDATE(0, validateCmdSeq, fileName);
      this->clearAndDispatch();
      // Assert command response
      ASSERT_CMD_RESPONSE_SIZE(1);
      ASSERT_CMD_RESPONSE(
          0,
          CmdSequencerComponentBase::OPCODE_CS_VALIDATE,
          validateCmdSeq,
          Fw::CmdResponse::EXECUTION_ERROR
      );
      // Assert events
      ASSERT_EVENTS_SIZE(1);
      ASSERT_EVENTS_CS_FileInvalid_SIZE(1);
      ASSERT_EVENTS_CS_FileInvalid(
          0,
          errorFileName,
          CmdSequencer_FileReadStage::READ_SEQ_DATA,
          Os::File::NO_SPACE
      );
    }
    // Size error reading data
    {
      // Set up fault injection state
      this->readInterceptor.waitCount = errorInfo.dataRead.waitCount;
      this->readInterceptor.fileStatus = Os::File::OP_OK;
      this->readInterceptor.errorType = Interceptors::Read::ErrorType::SIZE;
      this->readInterceptor.size = 2;
      // Validate file
      const U32 validateCmdSeq = 14;
      this->sendCmd_CS_VALIDATE(0, validateCmdSeq, fileName);
      this->clearAndDispatch();
      // Assert command response
      ASSERT_CMD_RESPONSE_SIZE(1);
      ASSERT_CMD_RESPONSE(
          0,
          CmdSequencerComponentBase::OPCODE_CS_VALIDATE,
          validateCmdSeq,
          Fw::CmdResponse(Fw::CmdResponse::EXECUTION_ERROR)
      );
      // Assert events
      ASSERT_EVENTS_SIZE(1);
      ASSERT_EVENTS_CS_FileInvalid_SIZE(1);
      ASSERT_EVENTS_CS_FileInvalid(
          0,
          errorFileName,
          CmdSequencer_FileReadStage::READ_SEQ_DATA_SIZE,
          2
      );
    }
    // Disable read interceptor
    this->readInterceptor.disable();
  }

  void Tester ::
    parameterizedNeverLoaded()
  {
    // Try to run a sequence
    Fw::String fArg("");
    this->invoke_to_seqRunIn(0, fArg);
    this->clearAndDispatch();
    // Assert seqDone response
    ASSERT_from_seqDone_SIZE(1);
    ASSERT_from_seqDone(0U, 0U, 0U, Fw::CmdResponse(Fw::CmdResponse(Fw::CmdResponse::EXECUTION_ERROR)));
    // Assert events
    ASSERT_EVENTS_SIZE(1);
    ASSERT_EVENTS_CS_NoSequenceActive_SIZE(1);
    // Assert telemetry
    ASSERT_TLM_SIZE(1);
    ASSERT_TLM_CS_Errors(0, 1);
  }

  void Tester ::
    parameterizedSequenceTimeout(SequenceFiles::File& file)
  {

    REQUIREMENT("ISF-CMDS-006");

    // Set the time
    Fw::Time testTime(TB_WORKSTATION_TIME, 1, 1);
    this->setTestTime(testTime);
    // Write the file
    const char *const fileName = file.getName().toChar();
    file.write();
    // Validate the file
    this->validateFile(0, fileName);
    // Assert that timer is clear
    ASSERT_EQ(
        CmdSequencerComponentImpl::Timer::CLEAR,
        this->component.m_cmdTimeoutTimer.m_state
    );
    // Run the sequence
    this->runSequence(0, fileName);
    // Check command buffers
    Fw::ComBuffer comBuff;
    CommandBuffers::create(comBuff, 0, 1);
    ASSERT_from_comCmdOut_SIZE(1);
    ASSERT_from_comCmdOut(0, comBuff, 0U);
    // Assert that timer is set
    ASSERT_EQ(
        CmdSequencerComponentImpl::Timer::SET,
        this->component.m_cmdTimeoutTimer.m_state
    );
    // Set the test time to be after the timeout
    testTime.set(TB_WORKSTATION_TIME, 2 * TIMEOUT, 1);
    this->setTestTime(testTime);
    // Call the schedule port
    this->invoke_to_schedIn(0, 0);
    this->clearAndDispatch();
    // Assert events
    ASSERT_EVENTS_SIZE(1);
    ASSERT_EVENTS_CS_SequenceTimeout(0, fileName, 0);
    // Verify that the sequencer is idle again
    ASSERT_EQ(
        CmdSequencerComponentImpl::STOPPED,
        this->component.m_runMode
    );
    ASSERT_EQ(
        CmdSequencerComponentImpl::Timer::CLEAR,
        this->component.m_cmdTimeoutTimer.m_state
    );
    ASSERT_EQ(
        CmdSequencerComponentImpl::Timer::CLEAR,
        this->component.m_cmdTimer.m_state
    );
    ASSERT_EQ(0U, this->component.m_executedCount);
    // Assert command response on seqDone
    ASSERT_from_seqDone_SIZE(1);
    ASSERT_from_seqDone(0, 0U, 0U, Fw::CmdResponse(Fw::CmdResponse(Fw::CmdResponse::EXECUTION_ERROR)));

  }

  void Tester ::
    parameterizedUnexpectedCommandResponse(
        SequenceFiles::File& file,
        const U32 numCommands,
        const U32 bound
    )
  {
    // Run the sequence
    this->parameterizedAutoByCommand(file, numCommands, bound);
    // Send unexpected command response
    this->invoke_to_cmdResponseIn(0, 0x10, 0, Fw::CmdResponse(Fw::CmdResponse::OK));
    this->clearAndDispatch();
    // Check events
    ASSERT_EVENTS_SIZE(1);
    ASSERT_EVENTS_CS_UnexpectedCompletion_SIZE(1);
    ASSERT_EVENTS_CS_UnexpectedCompletion(0, 0x10);
  }

  void Tester ::
    parameterizedValidate(SequenceFiles::File& file)
  {
    // Set the time
    Fw::Time testTime(TB_WORKSTATION_TIME, 1, 1);
    this->setTestTime(testTime);
    // Write the file
    const char *const fileName = file.getName().toChar();
    file.write();
    // Validate the file
    this->validateFile(0, fileName);
  }

  // ----------------------------------------------------------------------
  // Instance helper methods
  // ----------------------------------------------------------------------

  void Tester ::
    connectPorts()
  {

    // LogText
    this->component.set_LogText_OutputPort(0, this->get_from_LogText(0));

    // cmdIn
    this->connect_to_cmdIn(0, this->component.get_cmdIn_InputPort(0));

    // cmdRegOut
    this->component.set_cmdRegOut_OutputPort(0,
        this->get_from_cmdRegOut(0));

    // cmdResponseIn
    this->connect_to_cmdResponseIn(
        0,
        this->component.get_cmdResponseIn_InputPort(0)
    );

    // cmdResponseOut
    this->component.set_cmdResponseOut_OutputPort(0,
        this->get_from_cmdResponseOut(0));

    // comCmdOut
    this->component.set_comCmdOut_OutputPort(
        0,
        this->get_from_comCmdOut(0)
    );

    // logOut
    this->component.set_logOut_OutputPort(0, this->get_from_logOut(0));

    // pingIn
    this->connect_to_pingIn(
        0,
        this->component.get_pingIn_InputPort(0)
    );

    // pingOut
    this->component.set_pingOut_OutputPort(
      0,
      this->get_from_pingOut(0)
    );

    // schedIn
    this->connect_to_schedIn(0, this->component.get_schedIn_InputPort(0));

    // seqDone
    this->component.set_seqDone_OutputPort(
        0,
        this->get_from_seqDone(0)
    );

    // seqRunIn
    this->connect_to_seqRunIn(
        0,
        this->component.get_seqRunIn_InputPort(0)
    );

    // timeCaller
    this->component.set_timeCaller_OutputPort(0,
        this->get_from_timeCaller(0));

    // tlmOut
    this->component.set_tlmOut_OutputPort(0, this->get_from_tlmOut(0));

  }

#if VERBOSE
  void Tester ::
    textLogIn(
        const FwEventIdType id, //!< The event ID
        Fw::Time& timeTag, //!< The time
        const Fw::LogSeverity severity, //!< The severity
        const Fw::TextLogString& text //!< The event string
    )
  {
    TextLogEntry e = { id, timeTag, severity, text };
    printTextLogHistoryEntry(e, stdout);
  }
#endif

  void Tester ::
    initComponents()
  {
    this->init();
    this->component.init(QUEUE_DEPTH, INSTANCE);
  }

  void Tester ::
    setComponentSequenceFormat()
  {
    switch (this->format) {
      case SequenceFiles::File::Format::F_PRIME:
        // Use default format
        break;
      case SequenceFiles::File::Format::AMPCS:
        this->component.setSequenceFormat(this->sequences.ampcsSequence);
        break;
      default:
        ASSERT_TRUE(0) << "Invalid sequence format " << format << "\n";
        break;
    }
  }

  void Tester ::
    clearAndDispatch()
  {
    this->clearHistory();
    ASSERT_EQ(
        Fw::QueuedComponentBase::MSG_DISPATCH_OK,
        this->component.doDispatch()
    );
  }

  void Tester ::
    validateFile(const U32 cmdSeq, const char* const fileName)
  {
    // Validate the file
    this->sendCmd_CS_VALIDATE(0, cmdSeq, fileName);
    this->clearAndDispatch();
    // Assert command response
    ASSERT_CMD_RESPONSE_SIZE(1);
    ASSERT_CMD_RESPONSE(
        0,
        CmdSequencerComponentBase::OPCODE_CS_VALIDATE,
        cmdSeq,
        Fw::CmdResponse::OK
    );
    // Assert events
    ASSERT_EVENTS_SIZE(2);
    ASSERT_EVENTS_CS_SequenceValid(0, fileName);
    ASSERT_EVENTS_CS_SequenceLoaded(0, fileName);
  }

  void Tester ::
    loadSequence(const char* const fileName)
  {
    // Invoke the port
    Fw::String fArg(fileName);
    this->clearHistory();
    this->component.loadSequence(fileName);
    // Assert events
    ASSERT_EVENTS_SIZE(1);
    ASSERT_EVENTS_CS_SequenceLoaded(0, fileName);
  }

  void Tester ::
    runSequence(const U32 cmdSeq, const char* const fileName)
  {
    // Send run command
<<<<<<< HEAD
    this->sendCmd_CS_RUN(0, cmdSeq, fileName,CmdSequencerComponentBase::SEQ_NO_BLOCK);
=======
    this->sendCmd_CS_RUN(0, cmdSeq, fileName,Svc::CmdSequencer_BlockState::NO_BLOCK);
>>>>>>> 052bbdb8
    this->clearAndDispatch();
    // Assert command response
    ASSERT_CMD_RESPONSE_SIZE(1);
    ASSERT_CMD_RESPONSE(
        0,
        CmdSequencerComponentBase::OPCODE_CS_RUN,
        cmdSeq,
        Fw::CmdResponse::OK
    );
    // Assert events
    ASSERT_EVENTS_SIZE(1);
    ASSERT_EVENTS_CS_SequenceLoaded(0, fileName);
  }

  void Tester ::
    runSequenceByPortCall(const char* const fileName)
  {
    // Invoke the port
    Fw::String fArg(fileName);
    this->invoke_to_seqRunIn(0, fArg);
    this->clearAndDispatch();
    // Assert no command response
    ASSERT_CMD_RESPONSE_SIZE(0);
    // Assert events
    ASSERT_EVENTS_SIZE(2);
    ASSERT_EVENTS_CS_SequenceLoaded(0, fileName);
    ASSERT_EVENTS_CS_PortSequenceStarted(0, fileName);
  }

  void Tester ::
    runLoadedSequence()
  {
    // Invoke the port
    Fw::String fArg("");
    this->invoke_to_seqRunIn(0, fArg);
    this->clearAndDispatch();
    // Assert no command response
    ASSERT_CMD_RESPONSE_SIZE(0);
    // Assert events
    ASSERT_EVENTS_SIZE(1);
    const Fw::LogStringArg& fileName =
      this->component.m_sequence->getLogFileName();
    ASSERT_EVENTS_CS_PortSequenceStarted(0, fileName.toChar());
  }

  void Tester ::
    startNewSequence(const char *const fileName)
  {
    // Start the sequence
<<<<<<< HEAD
    this->sendCmd_CS_RUN(0, 0, fileName,CmdSequencerComponentBase::SEQ_NO_BLOCK);
=======
    this->sendCmd_CS_RUN(0, 0, fileName,Svc::CmdSequencer_BlockState::NO_BLOCK);
>>>>>>> 052bbdb8
    this->clearAndDispatch();
    // Assert command response
    ASSERT_CMD_RESPONSE_SIZE(1);
    ASSERT_CMD_RESPONSE(
        0,
        CmdSequencerComponentBase::OPCODE_CS_RUN,
        0,
        Fw::CmdResponse::EXECUTION_ERROR
    );
    ASSERT_EVENTS_SIZE(1);
    ASSERT_EVENTS_CS_InvalidMode_SIZE(1);
    // Validate the file
    this->sendCmd_CS_VALIDATE(0, 0, fileName);
    this->clearAndDispatch();
    // Assert command response
    ASSERT_CMD_RESPONSE_SIZE(1);
    ASSERT_CMD_RESPONSE(
        0,
        CmdSequencerComponentBase::OPCODE_CS_VALIDATE,
        0,
        Fw::CmdResponse::EXECUTION_ERROR
    );
    // Assert events
    ASSERT_EVENTS_SIZE(1);
    ASSERT_EVENTS_CS_InvalidMode_SIZE(1);
    // Invoke sequence port
    Fw::String fArg(fileName);
    this->invoke_to_seqRunIn(0, fArg);
    this->clearAndDispatch();
    // Assert response on seqDone
    ASSERT_from_seqDone_SIZE(1);
    ASSERT_from_seqDone(0, 0U, 0U, Fw::CmdResponse(Fw::CmdResponse::EXECUTION_ERROR));
    // Assert events
    ASSERT_EVENTS_SIZE(1);
    ASSERT_EVENTS_CS_InvalidMode_SIZE(1);
  }

  void Tester ::
    startSequence(const U32 cmdSeq, const char* const fileName)
  {
    // Send start command
    this->sendCmd_CS_START(0, cmdSeq);
    this->clearAndDispatch();
    // Assert command response
    ASSERT_CMD_RESPONSE_SIZE(1);
    ASSERT_CMD_RESPONSE(
        0,
        CmdSequencerComponentBase::OPCODE_CS_START,
        cmdSeq,
        Fw::CmdResponse::OK
    );
    // Assert events
    ASSERT_EVENTS_SIZE(1);
    ASSERT_EVENTS_CS_CmdStarted(0, fileName);
  }

  void Tester ::
    cancelSequence(const U32 cmdSeq, const char* const fileName)
  {
    // Send cancel command
    this->sendCmd_CS_CANCEL(0, cmdSeq);
    this->clearAndDispatch();
    // Assert events
    ASSERT_EVENTS_SIZE(1);
    ASSERT_EVENTS_CS_SequenceCanceled(0, fileName);
    // Verify state
    ASSERT_EQ(
        CmdSequencerComponentImpl::STOPPED,
        this->component.m_runMode
    );
    ASSERT_EQ(
        CmdSequencerComponentImpl::Timer::CLEAR,
        this->component.m_cmdTimeoutTimer.m_state
    );
  }

  void Tester ::
    goToManualMode(const U32 cmdSeq)
  {
    // Send manual command
    this->sendCmd_CS_MANUAL(0, cmdSeq);
    this->clearAndDispatch();
    // Assert command response
    ASSERT_CMD_RESPONSE_SIZE(1);
    ASSERT_CMD_RESPONSE(
        0,
        CmdSequencerComponentBase::OPCODE_CS_MANUAL,
        cmdSeq,
        Fw::CmdResponse(Fw::CmdResponse::OK)
    );
    // Assert events
    ASSERT_EVENTS_SIZE(1);
    ASSERT_EVENTS_CS_ModeSwitched(
        0,
        CmdSequencer_SeqMode::STEP
    );
  }

  void Tester ::
    goToAutoMode(const U32 cmdSeq)
  {
    // Send auto command
    this->sendCmd_CS_AUTO(0, cmdSeq);
    this->clearAndDispatch();
    // Assert command response
    ASSERT_CMD_RESPONSE_SIZE(1);
    ASSERT_CMD_RESPONSE(
        0,
        CmdSequencerComponentBase::OPCODE_CS_AUTO,
        cmdSeq,
        Fw::CmdResponse(Fw::CmdResponse::OK)
    );
  }

  void Tester ::
    stepSequence(const U32 cmdSeq)
  {
    // Send step command
    this->sendCmd_CS_STEP(0, cmdSeq);
    this->clearAndDispatch();
    // Assert command response
    ASSERT_CMD_RESPONSE_SIZE(1);
    ASSERT_CMD_RESPONSE(
        0,
        CmdSequencerComponentBase::OPCODE_CS_STEP,
        cmdSeq,
        Fw::CmdResponse(Fw::CmdResponse::OK)
    );
  }

}<|MERGE_RESOLUTION|>--- conflicted
+++ resolved
@@ -642,11 +642,7 @@
     runSequence(const U32 cmdSeq, const char* const fileName)
   {
     // Send run command
-<<<<<<< HEAD
-    this->sendCmd_CS_RUN(0, cmdSeq, fileName,CmdSequencerComponentBase::SEQ_NO_BLOCK);
-=======
     this->sendCmd_CS_RUN(0, cmdSeq, fileName,Svc::CmdSequencer_BlockState::NO_BLOCK);
->>>>>>> 052bbdb8
     this->clearAndDispatch();
     // Assert command response
     ASSERT_CMD_RESPONSE_SIZE(1);
@@ -696,11 +692,7 @@
     startNewSequence(const char *const fileName)
   {
     // Start the sequence
-<<<<<<< HEAD
-    this->sendCmd_CS_RUN(0, 0, fileName,CmdSequencerComponentBase::SEQ_NO_BLOCK);
-=======
     this->sendCmd_CS_RUN(0, 0, fileName,Svc::CmdSequencer_BlockState::NO_BLOCK);
->>>>>>> 052bbdb8
     this->clearAndDispatch();
     // Assert command response
     ASSERT_CMD_RESPONSE_SIZE(1);
