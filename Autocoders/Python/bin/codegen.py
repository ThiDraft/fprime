--- conflicted
+++ resolved
@@ -742,23 +742,16 @@
                         param_default = None
                         command_elem_set = etree.Element("command")
                         command_elem_set.attrib["component"] = comp_name
-<<<<<<< HEAD
                         command_elem_set.attrib["mnemonic"] = (
                             parameter.get_name() + "_PRM_SET"
                         )
                         command_elem_set.attrib["opcode"] = "%s" % (
                             hex(int(parameter.get_set_opcodes()[0], base=0) + comp_id)
                         )
-                        if "comment" in list(command_elem.attrib.keys()):
+                        if "comment" in list(command_elem_set.attrib.keys()):
                             command_elem_set.attrib["description"] = (
                                 command_elem_set.attrib["comment"] + " parameter set"
                             )
-=======
-                        command_elem_set.attrib["mnemonic"] = parameter.get_name()+ "_PRM_SET"
-                        command_elem_set.attrib["opcode"] = "%s"%(hex(int(parameter.get_set_opcodes()[0],base=0) + comp_id))
-                        if ("comment" in list(command_elem_set.attrib.keys())):
-                            command_elem_set.attrib["description"] = command_elem_set.attrib["comment"] + " parameter set"
->>>>>>> c512c35b
                         else:
                             command_elem_set.attrib["description"] = (
                                 parameter.get_name() + " parameter set"
@@ -806,23 +799,16 @@
 
                         command_elem_save = etree.Element("command")
                         command_elem_save.attrib["component"] = comp_name
-<<<<<<< HEAD
                         command_elem_save.attrib["mnemonic"] = (
                             parameter.get_name() + "_PRM_SAVE"
                         )
                         command_elem_save.attrib["opcode"] = "%s" % (
                             hex(int(parameter.get_save_opcodes()[0], base=0) + comp_id)
                         )
-                        if "comment" in list(command_elem.attrib.keys()):
+                        if "comment" in list(command_elem_save.attrib.keys()):
                             command_elem_save.attrib["description"] = (
-                                command_elem_set.attrib["comment"] + " parameter set"
+                                command_elem_save.attrib["comment"] + " parameter set"
                             )
-=======
-                        command_elem_save.attrib["mnemonic"] = parameter.get_name()+ "_PRM_SAVE"
-                        command_elem_save.attrib["opcode"] = "%s"%(hex(int(parameter.get_save_opcodes()[0],base=0) + comp_id))
-                        if ("comment" in list(command_elem_set.attrib.keys())):
-                            command_elem_save.attrib["description"] = command_elem_set.attrib["comment"] + " parameter set"
->>>>>>> c512c35b
                         else:
                             command_elem_save.attrib["description"] = (
                                 parameter.get_name() + " parameter save"
