--- conflicted
+++ resolved
@@ -115,16 +115,9 @@
     must match the size of the enumerated argument.
     """
 
-<<<<<<< HEAD
     if not os.path.exists(filename) and verbose == True:
         print("The specified dictionary does not exist: %s" % (filename))
         return None
-=======
-    if not os.path.exists(filename):
-        if verbose is True:
-            print("The specified dictionary does not exist: %s" % (filename))
-            return None
->>>>>>> c6df750d
 
     enum_info = {}
     enums = {}
