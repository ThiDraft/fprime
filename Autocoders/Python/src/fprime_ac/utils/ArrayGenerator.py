#!/usr/bin/env python3
# ===============================================================================
# NAME: EnumGenerator.py
#
# DESCRIPTION: A generator to produce serializable enum's
#
# AUTHOR: jishii
# EMAIL:  jordan.ishii@jpl.nasa.gov
# DATE CREATED  : May 28, 2020
#
# Copyright 2020, California Institute of Technology.
# ALL RIGHTS RESERVED. U.S. Government Sponsorship acknowledged.
# ===============================================================================

import os
import sys

from fprime_ac.parsers import XmlArrayParser, XmlParser

try:
    from fprime_ac.generators.templates.arrays import array_cpp
    from fprime_ac.generators.templates.arrays import array_hpp
except ImportError:
    print("ERROR: generate python templates first")
    sys.exit(-1)


def open_file(name, type):
    """
    Open the file for writing
    """
    #
    gse_serializable_install_dir = os.path.join("DefaultDict", "serializable")
    if type == "py":
        filename = name + ".py"
        #
        # Put Gse serializable is correct place for make system
        #
        if not os.path.exists(gse_serializable_install_dir):
            os.makedirs(gse_serializable_install_dir)
        os.chdir(gse_serializable_install_dir)
    else:
        filename = name + "ArrayAc." + type
    #
    fp = open(filename, "w")
    if fp is None:
        print("Could not open file %s" % filename)
        sys.exit(-1)
    return fp

<<<<<<< HEAD

def write_template(
    fp,
    c,
    name,
    namespace,
    arr_type,
    arr_typeinfo,
    arr_size,
    format_string,
    default_values,
    type_id,
    string_size,
    include_path,
    comments,
    include_headers,
    import_serializables,
    import_enums,
    import_arrays,
):
    """
=======
def write_template(fp, c, name, namespace, arr_type, arr_typeinfo, arr_size, format_string, default_values, type_id, string_size, include_path, comment, include_headers, import_serializables, import_enums, import_arrays):
    '''
>>>>>>> c44f6edc
    Set up and write out templates here
    """
    c.name = name
    c.namespace = namespace
    c.type = arr_type
    c.typeinfo = arr_typeinfo
    c.size = arr_size
    c.format = format_string
    c.default = default_values
    c.uuid = type_id  # uuid = type_id
    c.string_size = string_size
    c.comment = comment
    c.include_headers = include_headers
    c.import_serializables = import_serializables
    c.import_enums = import_enums
    c.import_arrays = import_arrays
    fp.writelines(c.__str__())


def generate_array(xml_file):
    """
    Produce a *Ac.hpp, *Ac.cpp, and *.py files for serializable arrays.
    Return True if xml file was an array, otherwise return False and
    generate nothing.
    """
    xml = XmlParser.XmlParser(xml_file)
    if xml() == "array":
        #
        # Parse array xml here
        #
        array_xml = XmlArrayParser.XmlArrayParser(xml_file)
        name = array_xml.get_name()
        namespace = array_xml.get_namespace()
        arr_type = array_xml.get_type()
        arr_typeinfo = array_xml.get_typeinfo()
        arr_size = int(array_xml.get_size())
        format_string = array_xml.get_format()
        default_values = array_xml.get_default()
        type_id = array_xml.get_type_id()
        string_size = array_xml.get_string_size()
        if string_size:
            string_size = int(string_size)
        comment = array_xml.get_comment()
        include_headers = array_xml.get_include_header_files()
        import_serializables = array_xml.get_includes()
        import_enums = array_xml.get_include_enum_files()
        import_arrays = array_xml.get_include_array_files()
        include_path = array_xml.get_include_path()

        # Set up imports
        headers = []
        for h in include_headers:
            headers.append(h.replace("Ai.xml", "Ac.hpp"))

        serials = []
        for s in import_serializables:
            serials.append(s.replace("Ai.xml", "Ac.hpp"))

        enums = []
        for e in import_enums:
            enums.append(e.replace("Ai.xml", "Ac.hpp"))

        arrays = []
        for a in import_arrays:
            arrays.append(a.replace("Ai.xml", "Ac.hpp"))

        #
        # Generate the hpp file
        #
        fp = open_file(name, "hpp")
        c = array_hpp.array_hpp()
<<<<<<< HEAD
        write_template(
            fp,
            c,
            name,
            namespace,
            arr_type,
            arr_typeinfo,
            arr_size,
            format_string,
            default_values,
            type_id,
            string_size,
            include_path,
            comments,
            headers,
            serials,
            enums,
            arrays,
        )
=======
        write_template(fp, c, name, namespace, arr_type, arr_typeinfo, arr_size, format_string, default_values, type_id, string_size, include_path, comment, headers, serials, enums, arrays)
>>>>>>> c44f6edc
        fp.close()
        #
        # Generate the cpp file
        #
        fp = open_file(name, "cpp")
        c = array_cpp.array_cpp()
<<<<<<< HEAD
        write_template(
            fp,
            c,
            name,
            namespace,
            arr_type,
            arr_typeinfo,
            arr_size,
            format_string,
            default_values,
            type_id,
            string_size,
            include_path,
            comments,
            headers,
            serials,
            enums,
            arrays,
        )
=======
        write_template(fp, c, name, namespace, arr_type, arr_typeinfo, arr_size, format_string, default_values, type_id, string_size, include_path, comment, headers, serials, enums, arrays)
>>>>>>> c44f6edc
        fp.close()
        return True
    else:
        return False


if __name__ == "__main__":
    xmlfile = sys.argv[1]
    print(generate_array(xmlfile))<|MERGE_RESOLUTION|>--- conflicted
+++ resolved
@@ -12,17 +12,12 @@
 # ALL RIGHTS RESERVED. U.S. Government Sponsorship acknowledged.
 # ===============================================================================
 
+import sys
 import os
-import sys
-
-from fprime_ac.parsers import XmlArrayParser, XmlParser
-
-try:
-    from fprime_ac.generators.templates.arrays import array_cpp
-    from fprime_ac.generators.templates.arrays import array_hpp
-except ImportError:
-    print("ERROR: generate python templates first")
-    sys.exit(-1)
+from fprime_ac.parsers import XmlParser
+from fprime_ac.parsers import XmlArrayParser
+from fprime_ac.generators.templates.arrays import array_cpp
+from fprime_ac.generators.templates.arrays import array_hpp
 
 
 def open_file(name, type):
@@ -30,7 +25,7 @@
     Open the file for writing
     """
     #
-    gse_serializable_install_dir = os.path.join("DefaultDict", "serializable")
+    gse_serializable_install_dir = "DefaultDict" + os.sep + "serializable"
     if type == "py":
         filename = name + ".py"
         #
@@ -43,12 +38,11 @@
         filename = name + "ArrayAc." + type
     #
     fp = open(filename, "w")
-    if fp is None:
+    if fp == None:
         print("Could not open file %s" % filename)
         sys.exit(-1)
     return fp
 
-<<<<<<< HEAD
 
 def write_template(
     fp,
@@ -63,17 +57,13 @@
     type_id,
     string_size,
     include_path,
-    comments,
+    comment,
     include_headers,
     import_serializables,
     import_enums,
     import_arrays,
 ):
     """
-=======
-def write_template(fp, c, name, namespace, arr_type, arr_typeinfo, arr_size, format_string, default_values, type_id, string_size, include_path, comment, include_headers, import_serializables, import_enums, import_arrays):
-    '''
->>>>>>> c44f6edc
     Set up and write out templates here
     """
     c.name = name
@@ -145,7 +135,6 @@
         #
         fp = open_file(name, "hpp")
         c = array_hpp.array_hpp()
-<<<<<<< HEAD
         write_template(
             fp,
             c,
@@ -159,22 +148,18 @@
             type_id,
             string_size,
             include_path,
-            comments,
+            comment,
             headers,
             serials,
             enums,
             arrays,
         )
-=======
-        write_template(fp, c, name, namespace, arr_type, arr_typeinfo, arr_size, format_string, default_values, type_id, string_size, include_path, comment, headers, serials, enums, arrays)
->>>>>>> c44f6edc
         fp.close()
         #
         # Generate the cpp file
         #
         fp = open_file(name, "cpp")
         c = array_cpp.array_cpp()
-<<<<<<< HEAD
         write_template(
             fp,
             c,
@@ -188,15 +173,12 @@
             type_id,
             string_size,
             include_path,
-            comments,
+            comment,
             headers,
             serials,
             enums,
             arrays,
         )
-=======
-        write_template(fp, c, name, namespace, arr_type, arr_typeinfo, arr_size, format_string, default_values, type_id, string_size, include_path, comment, headers, serials, enums, arrays)
->>>>>>> c44f6edc
         fp.close()
         return True
     else:
