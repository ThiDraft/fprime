--- conflicted
+++ resolved
@@ -218,13 +218,9 @@
 #if $type == "bool":
        ,this->m_${member}[$elem]?"T":"F"
 #else if $type == "enum":
-<<<<<<< HEAD
-       ,(NATIVE_INT_TYPE)this->m_${member}[$elem]
+       ,static_cast<NATIVE_INT_TYPE>(this->m_${member}[$elem])
 #else if $typeinfo == "string":
        ,this->m_${member}[$elem].toChar()
-=======
-       ,static_cast<NATIVE_INT_TYPE>(this->m_${member}[$elem])
->>>>>>> 5003e408
 #else:
        ,this->m_${member}[$elem]
 #end if
