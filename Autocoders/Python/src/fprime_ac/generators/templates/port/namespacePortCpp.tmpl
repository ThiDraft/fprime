#if $namespace_list != None
 #for $n in $namespace_list:
namespace ${n} {
 #end for
#end if

#for ($argname,$type,$modifier,$size,$comment) in $arg_list:
#if $type == "string":

    ${argname}String::${argname}String(const char* src): StringBase() {
        Fw::StringUtils::string_copy(this->m_buf, src, sizeof(this->m_buf));
    }

    ${argname}String::${argname}String(const Fw::StringBase& src): StringBase() {
         Fw::StringUtils::string_copy(this->m_buf, src.toChar(), sizeof(this->m_buf));
    }

    ${argname}String::${argname}String(const ${argname}String& src): StringBase() {
         Fw::StringUtils::string_copy(this->m_buf, src.toChar(), sizeof(this->m_buf));
    }

    ${argname}String::${argname}String(): StringBase() {
        this->m_buf[0] = 0;
    }

<<<<<<< HEAD
    ${argname}String::~${argname}String() {
    }

    NATIVE_UINT_TYPE ${argname}String::length() const {
        return (NATIVE_UINT_TYPE)strnlen(this->m_buf,sizeof(this->m_buf));
    }

    const char* ${argname}String::toChar() const {
        return this->m_buf;
=======
    ${argname}String& ${argname}String::operator=(const ${argname}String& other) {
        Fw::StringUtils::string_copy(this->m_buf, other.toChar(), sizeof(this->m_buf));
        return *this;
    }

    ${argname}String& ${argname}String::operator=(const StringBase& other) {
        Fw::StringUtils::string_copy(this->m_buf, other.toChar(), sizeof(this->m_buf));
        return *this;
    }

    ${argname}String& ${argname}String::operator=(const char* other) {
        Fw::StringUtils::string_copy(this->m_buf, other, sizeof(this->m_buf));
        return *this;
>>>>>>> d3fa31c8
    }

    ${argname}String::~${argname}String(void) {
    }

    const char* ${argname}String::toChar(void) const {
        return this->m_buf;
    }

    NATIVE_UINT_TYPE ${argname}String::getCapacity() const {
        return sizeof(this->m_buf);
    }

#end if
#if $type == "buffer":

    ${argname}Buffer::${argname}Buffer(const U8 *args, NATIVE_UINT_TYPE size) {
        Fw::SerializeBufferBase::setBuff(args,size);
    }

    ${argname}Buffer::${argname}Buffer() : Fw::SerializeBufferBase() {
    }

    ${argname}Buffer::~${argname}Buffer() {
    }

    ${argname}Buffer::${argname}Buffer(const ${argname}Buffer& other) : Fw::SerializeBufferBase() {
        Fw::SerializeBufferBase::setBuff(other.m_data,other.getBuffLength());
    }

    const ${argname}Buffer& ${argname}Buffer::operator=(const ${argname}Buffer& other) {
        Fw::SerializeBufferBase::setBuff(other.m_data,other.getBuffLength());
        return other;
    }

    NATIVE_UINT_TYPE ${argname}Buffer::getBuffCapacity() const {
        return sizeof(this->m_data);
    }

    const U8* ${argname}Buffer::getBuffAddr() const {
        return this->m_data;
    }

    U8* ${argname}Buffer::getBuffAddr() {
        return this->m_data;
    }

#end if
#end for

    namespace {

        class ${name}PortBuffer : public Fw::SerializeBufferBase {

            public:
                NATIVE_UINT_TYPE getBuffCapacity() const {
                    return sizeof(m_buff);
                }

                U8* getBuffAddr() {
                    return m_buff;
                }

                const U8* getBuffAddr() const {
                    return m_buff;
                }

        private:

            U8 m_buff[Input${name}Port::SERIALIZED_SIZE];

        };

    }<|MERGE_RESOLUTION|>--- conflicted
+++ resolved
@@ -23,17 +23,6 @@
         this->m_buf[0] = 0;
     }
 
-<<<<<<< HEAD
-    ${argname}String::~${argname}String() {
-    }
-
-    NATIVE_UINT_TYPE ${argname}String::length() const {
-        return (NATIVE_UINT_TYPE)strnlen(this->m_buf,sizeof(this->m_buf));
-    }
-
-    const char* ${argname}String::toChar() const {
-        return this->m_buf;
-=======
     ${argname}String& ${argname}String::operator=(const ${argname}String& other) {
         Fw::StringUtils::string_copy(this->m_buf, other.toChar(), sizeof(this->m_buf));
         return *this;
@@ -47,13 +36,12 @@
     ${argname}String& ${argname}String::operator=(const char* other) {
         Fw::StringUtils::string_copy(this->m_buf, other, sizeof(this->m_buf));
         return *this;
->>>>>>> d3fa31c8
     }
 
-    ${argname}String::~${argname}String(void) {
+    ${argname}String::~${argname}String() {
     }
 
-    const char* ${argname}String::toChar(void) const {
+    const char* ${argname}String::toChar() const {
         return this->m_buf;
     }
 
