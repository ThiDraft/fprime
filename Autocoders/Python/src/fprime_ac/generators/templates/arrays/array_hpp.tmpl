##
## Template to stamp out serializable arrays .hpp file
##
#import re
// ======================================================================
// \title  ${name}.hpp
// \author Auto-generated
// \brief  hpp file for ${name}
//
// \copyright
// Copyright (C) 2020 California Institute of Technology.
// ALL RIGHTS RESERVED.  United States Government Sponsorship
// acknowledged. Any commercial use must be negotiated with the Office
// of Technology Transfer at the California Institute of Technology.
//
// This software may be subject to U.S. export control laws and
// regulations.  By accepting this document, the user agrees to comply
// with all U.S. export laws and regulations.  User has the
// responsibility to obtain export licenses, or other export authority
// as may be required before exporting such information to foreign
// countries or providing access to foreign persons.
// ======================================================================

\#ifndef ${namespace}_${name}_HPP
\#define ${namespace}_${name}_HPP

\#include "Fw/Types/EightyCharString.hpp"
\#include "Fw/Types/BasicTypes.hpp"
\#include "Fw/Types/Serializable.hpp"
#for $t in $include_headers:
\#include <${t}>
#end for
#for $t in $import_serializables:
\#include <${t}>
#end for
#for $t in $import_enums:
\#include <${t}>
#end for
#for $t in $import_arrays:
\#include <${t}>
#end for

#if $namespace
namespace ${namespace} {
#end if
#if $comment
  //! $re.sub("\n *", "\n  //! ", $comment)
#end if
  class ${name} : public Fw::Serializable
  {
    public:
#if $type == "string":

    class ${name}String : public Fw::StringBase {
        public:

            enum {
                SERIALIZED_SIZE = ${string_size} + sizeof(FwBuffSizeType) //!<size of buffer + storage of two size words
            };

            ${name}String(const char* src); //!< char array constructor
            ${name}String(const Fw::StringBase& src); //!< string base constructor
            ${name}String(const ${name}String& src); //!< string base constructor
<<<<<<< HEAD
            ${name}String(); //!< default constructor
            virtual ~${name}String(); //!< destructor
            const char* toChar() const; //!< retrieves char buffer of string
            NATIVE_UINT_TYPE length() const; //!< returns length of string
            bool operator==(const ${name}String& src) const; //!< equality operator

            const ${name}String& operator=(const ${name}String& other); //!< equal operator for other strings
=======
            ${name}String(void); //!< default constructor
            ${name}String& operator=(const ${name}String& other); //!< assignment operator
            ${name}String& operator=(const Fw::StringBase& other); //!< other string assignment operator
            ${name}String& operator=(const char* other); //!< char* assignment operator
            ~${name}String(void); //!< destructor
>>>>>>> d3fa31c8

            const char* toChar(void) const; //!< retrieves char buffer of string
            NATIVE_UINT_TYPE getCapacity(void) const ;

        private:
<<<<<<< HEAD
            NATIVE_UINT_TYPE getCapacity() const ;
            void terminate(NATIVE_UINT_TYPE size); //!< terminate the string
=======
>>>>>>> d3fa31c8

            char m_buf[${string_size}]; //!< buffer for string storage
    };

#end if

    // ----------------------------------------------------------------------
    // Helper Types
    // ----------------------------------------------------------------------

#if $type == "string":
    typedef ${name}String ElementType;
#else:
    typedef ${type} ElementType;
#end if

    enum {
        SIZE=${size},
        SERIALIZED_SIZE = SIZE *
#if $type == 'string':
        ${name}String::SERIALIZED_SIZE
#else if $typeinfo == 'extern':
        ${type}::SERIALIZED_SIZE
#else if $type == 'ENUM':
        sizeof(FwEnumStoreType)
#else:
        sizeof($type)
#end if
    }; //!< serializable size of ${name}

    public:

    // ----------------------------------------------------------------------
    // Constructors
    // ----------------------------------------------------------------------

      //! Construct a ${name} with default initialization
      ${name}();

      //! Construct a ${name} and initialize its elements from an array
      ${name}(
          const ElementType (&a)[SIZE] //!< The array
      );

 #if $size != 1:
      //! Construct a ${name} and initialize its elements from a single element
      ${name}(
          const ElementType& e //!< The element
      );
#end if

      //! Construct a ${name} and initialize its elements from elements
   ${name}(
#for $i in $range(1, $size + 1):
#if $i != $size:
      const ElementType (&e${i}), //!< Element ${i}
#else:
      const ElementType (&e${i})
#end if
#end for
      );

      //! Copy constructor
      ${name}(
          const ${name}& other //!< The other object
      );

    public:

      // ----------------------------------------------------------------------
      // Public operators
      // ----------------------------------------------------------------------

      //! Subscript operator
      ElementType& operator[](
          const U32 i //!< The subscript index
      );

      //! Const subscript operator
      const ElementType& operator[](
          const U32 i //!< The subscript index
      ) const;

      //! Assignment operator
      const ${name}& operator=(
          const ${name}& other //!< The other object
      );

      //! Assignment operator from array
      const ${name}& operator=(
          const ElementType (&a)[SIZE] //!< The array
      );

      //! Assignment operator from element
      const ${name}& operator=(
          const ElementType& e //!< The element
      );

      //! Equality operator
      bool operator==(
          const ${name}& other //!< The other object
      ) const;

      //! Inequality operator
      bool operator!=(
          const ${name}& other //!< The other object
      ) const;

\#ifdef BUILD_UT
      //! Ostream operator
      friend std::ostream& operator<<(
          std::ostream& os, //!< The ostream
          const ${name}& obj //!< The object
      );
\#endif

    public:

    // ----------------------------------------------------------------------
    // Public methods
    // ----------------------------------------------------------------------

    //! Serialization
    Fw::SerializeStatus serialize(
        Fw::SerializeBufferBase& buffer //!< The serial buffer
    ) const;

    //! Deserialization
    Fw::SerializeStatus deserialize(
        Fw::SerializeBufferBase& buffer //!< The serial buffer
    );

\#if FW_ARRAY_TO_STRING || BUILD_UT
    void toString(Fw::StringBase& text) const; //!< generate text from serializable
\#endif

    protected:

    enum {
        TYPE_ID = ${uuid} //!< type id
    };

    private:

    // ----------------------------------------------------------------------
    // Private member variables
    // ----------------------------------------------------------------------

    //! The array elements
    ElementType elements[SIZE];

  };

#if $namespace
}
#end if

#endif<|MERGE_RESOLUTION|>--- conflicted
+++ resolved
@@ -61,31 +61,16 @@
             ${name}String(const char* src); //!< char array constructor
             ${name}String(const Fw::StringBase& src); //!< string base constructor
             ${name}String(const ${name}String& src); //!< string base constructor
-<<<<<<< HEAD
             ${name}String(); //!< default constructor
-            virtual ~${name}String(); //!< destructor
-            const char* toChar() const; //!< retrieves char buffer of string
-            NATIVE_UINT_TYPE length() const; //!< returns length of string
-            bool operator==(const ${name}String& src) const; //!< equality operator
-
-            const ${name}String& operator=(const ${name}String& other); //!< equal operator for other strings
-=======
-            ${name}String(void); //!< default constructor
             ${name}String& operator=(const ${name}String& other); //!< assignment operator
             ${name}String& operator=(const Fw::StringBase& other); //!< other string assignment operator
             ${name}String& operator=(const char* other); //!< char* assignment operator
-            ~${name}String(void); //!< destructor
->>>>>>> d3fa31c8
-
-            const char* toChar(void) const; //!< retrieves char buffer of string
-            NATIVE_UINT_TYPE getCapacity(void) const ;
+            ~${name}String(); //!< destructor
+
+            const char* toChar() const; //!< retrieves char buffer of string
+            NATIVE_UINT_TYPE getCapacity() const;
 
         private:
-<<<<<<< HEAD
-            NATIVE_UINT_TYPE getCapacity() const ;
-            void terminate(NATIVE_UINT_TYPE size); //!< terminate the string
-=======
->>>>>>> d3fa31c8
 
             char m_buf[${string_size}]; //!< buffer for string storage
     };
