--- conflicted
+++ resolved
@@ -88,11 +88,7 @@
         for use in templates that generate prototypes.
         """
         arg_str = ""
-<<<<<<< HEAD
-        for (name, mtype, size, format, comment, default) in obj.get_members():
-=======
-        for (name, mtype, array_length, size, format, comment) in obj.get_members():
->>>>>>> 99cfe17f
+        for (name, mtype, array_length, size, format, comment, default) in obj.get_members():
             if isinstance(mtype, tuple):
                 arg_str += "{} {}, ".format(mtype[0][1], name)
             elif mtype == "string" and array_length is None:
@@ -145,11 +141,7 @@
         """
         arg_list = list()
 
-<<<<<<< HEAD
-        for (name, mtype, size, format, comment, default) in obj.get_members():
-=======
-        for (name, mtype, array_length, size, format, comment) in obj.get_members():
->>>>>>> 99cfe17f
+        for (name, mtype, array_length, size, format, comment, default) in obj.get_members():
             typeinfo = None
             if isinstance(mtype, tuple):
                 mtype = mtype[0][1]
