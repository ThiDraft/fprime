#!/usr/bin/env python3
# ===============================================================================
# NAME: XmlSerializeParser.py
#
# DESCRIPTION:  This class parses the XML serializable types files.
#
# USAGE:
#
# AUTHOR: reder
# EMAIL:  reder@jpl.nasa.gov
# DATE CREATED  : June 4, 2013
#
# Copyright 2013, California Institute of Technology.
# ALL RIGHTS RESERVED. U.S. Government Sponsorship acknowledged.
# ===============================================================================
#
# Python standard modules
#
import hashlib
import logging
import os
import sys

from lxml import etree

from fprime_ac.utils import ConfigManager
from fprime_ac.utils.buildroot import (
    BuildRootCollisionException,
    BuildRootMissingException,
    locate_build_root,
)
from fprime_ac.utils.exceptions import FprimeXmlException

#
# Python extension modules and custom interfaces
#

#
# Universal globals used within module go here.
# (DO NOT USE MANY!)
#
# Global logger init. below.
PRINT = logging.getLogger("output")
DEBUG = logging.getLogger("debug")

format_dictionary = {
    "U8": "%u",
    "I8": "%d",
    "U16": "%u",
    "I16": "%d",
    "U32": "%u",
    "I32": "%d",
    "U64": "%lu",
    "I64": "%ld",
    "F32": "%g",
    "F64": "%g",
    "bool": "%s",
    "string": "%s",
    "ENUM": "%d",
}
#
class XmlSerializeParser:
    """
    An XML parser class that uses lxml.etree to consume an XML
    serializable type documents.  The class is instanced with
    an XML file name.
    """

    def __init__(self, xml_file=None):
        """
        Given a well formed XML file (xml_file), read it and turn it into
        a big string.
        """
        self.__root = None
        self.__name = ""
        self.__namespace = None
        # List of C++ include files for serializable *.hpp file
        self.__include_header_files = []
        # List of XML serializable description dependencies
        self.__includes = []
        # List of XML enum type files
        self.__include_enum_files = []
        # List of XML array type files
        self.__include_array_files = []
        # Comment block of text for serializable
        self.__comment = ""
        # List of (name, type, comment) tuples
        self.__members = []
        # Type ID for serialized type
        self.__type_id = None
        #
        if os.path.isfile(xml_file) == False:
            stri = "ERROR: Could not find specified XML file %s." % xml_file
            raise OSError(stri)
        fd = open(xml_file)
        xml_file = os.path.basename(xml_file)
        #        xml_file = os.path.basename(xml_file)
        self.__xml_filename = xml_file

        self.__config = ConfigManager.ConfigManager.getInstance()

        #

        xml_parser = etree.XMLParser(remove_comments=True)
        element_tree = etree.parse(fd, parser=xml_parser)
        fd.close()  # Close the file, which is only used for the parsing above

        # Validate new imports using their root tag as a key to find what schema to use
        rng_file = self.__config.get(
            "schema", element_tree.getroot().tag.lower()
        ).lstrip("/")
        try:
            rng_file = locate_build_root(rng_file)
        except (BuildRootMissingException, BuildRootCollisionException) as bre:
            stri = "ERROR: Could not find specified RNG file {}. {}".format(
                rng_file,
                str(bre),
            )
            raise OSError(stri)
        file_handler = open(rng_file)
        relax_parsed = etree.parse(file_handler)
        file_handler.close()
        relax_compiled = etree.RelaxNG(relax_parsed)

        # 2/3 conversion
        if not relax_compiled.validate(element_tree):
            msg = "XML file {} is not valid according to schema {}.".format(
                xml_file, rng_file
            )
            raise FprimeXmlException(msg)

        serializable = element_tree.getroot()
        if serializable.tag != "serializable":
            PRINT.info("%s is not a serializable definition file" % xml_file)
            sys.exit(-1)

        print("Parsing Serializable %s" % serializable.attrib["name"])

        self.__name = serializable.attrib["name"]

        if "namespace" in serializable.attrib:
            self.__namespace = serializable.attrib["namespace"]
        else:
            self.__namespace = None

        if "typeid" in serializable.attrib:
            self.__type_id = serializable.attrib["typeid"]
        else:
            self.__type_id = None

        for serializable_tag in serializable:
            if serializable_tag.tag == "comment":
                self.__comment = serializable_tag.text.strip()
            elif serializable_tag.tag == "include_header":
                self.__include_header_files.append(serializable_tag.text)
            elif serializable_tag.tag == "import_serializable_type":
                self.__includes.append(serializable_tag.text)
            elif serializable_tag.tag == "import_enum_type":
                self.__include_enum_files.append(serializable_tag.text)
            elif serializable_tag.tag == "import_array_type":
                self.__include_array_files.append(serializable_tag.text)
            elif serializable_tag.tag == "members":
                for member in serializable_tag:
                    if member.tag != "member":
                        PRINT.info(
                            "%s: Invalid tag %s in serializable member definition"
                            % (xml_file, member.tag)
                        )
                        sys.exit(-1)
                    n = member.attrib["name"]
                    t = member.attrib["type"]
                    if "array_length" in list(member.attrib.keys()):
                        if t == "ENUM":
                            PRINT.info(
                                "%s: Member %s: arrays of enums not supported yet!"
                                % (xml_file, n)
                            )
                            sys.exit(-1)
                        array_length = member.attrib["array_length"]
                        if not array_length.isdigit():
                            PRINT.info(
                                "{}: Member {}: array_length must be a number".format(
                                    xml_file, n
                                )
                            )
                            sys.exit(-1)
                    else:
                        array_length = None

                    if "size" in list(member.attrib.keys()):
                        if t == "ENUM":
                            PRINT.info(
                                "%s: Member %s: arrays of enums not supported yet!"
                                % (xml_file, n)
                            )
                            sys.exit(-1)
                        size = member.attrib["size"]
                        if not size.isdigit():
                            PRINT.info(
                                "{}: Member {}: array_length must be a number".format(
                                    xml_file, n
                                )
                            )
                            sys.exit(-1)
                        if t != "string":
                            PRINT.info(
                                "%s: Member %s: size is only valid for string members"
                                % (xml_file, n)
                            )

                    else:
                        size = None

                    if "format" in list(member.attrib.keys()):
                        f = member.attrib["format"]
                    else:
                        if t in list(format_dictionary.keys()):
                            f = format_dictionary[t]
                        else:  # Must be included type, which will use toString method
                            f = "%s"
                    if t == "string":
                        if size is None:
                            PRINT.info(
                                "%s: member %s string must specify size tag"
                                % (xml_file, member.tag)
                            )
                            sys.exit(-1)

                    if "comment" in list(member.attrib.keys()):
                        c = member.attrib["comment"]
                    else:
                        c = None

                    d = None

                    for member_tag in member:
                        if member_tag.tag == "enum" and t == "ENUM":
                            en = member_tag.attrib["name"]
                            enum_members = []
                            for mem in member_tag:
                                mn = mem.attrib["name"]
                                if "value" in list(mem.attrib.keys()):
                                    v = mem.attrib["value"]
                                else:
                                    v = None
                                if "comment" in list(mem.attrib.keys()):
                                    mc = mem.attrib["comment"].strip()
                                else:
                                    mc = None
                                enum_members.append((mn, v, mc))
                            t = ((t, en), enum_members)
                        elif member_tag.tag == "default":
                            d = member_tag.text
                        else:
                            PRINT.info(
                                "%s: Invalid member tag %s in serializable member %s"
                                % (xml_file, member_tag.tag, n)
                            )
                            sys.exit(-1)

<<<<<<< HEAD
                    self.__members.append((n, t, s, f, c, d))
=======
                    self.__members.append((n, t, array_length, size, f, c))
>>>>>>> 99cfe17f

        #
        # Generate a type id here using SHA256 algorithm and XML stringified file.
        #

        if not "typeid" in serializable.attrib:
            s = etree.tostring(element_tree.getroot())
            h = hashlib.sha256(s)
            n = h.hexdigest()
            self.__type_id = "0x" + n.upper()[-8:]

    def get_typeid(self):
        """
        Return a generated type ID from contents of XML file.
        """
        return self.__type_id

    def get_xml_filename(self):
        """
        Return the original XML filename parsed.
        """
        return self.__xml_filename

    def get_name(self):
        return self.__name

    def get_namespace(self):
        return self.__namespace

    def get_include_header_files(self):
        """
        Return a list of all imported Port type XML files.
        """
        return self.__include_header_files

    def get_includes(self):
        """
        Returns a list of all imported XML serializable files.
        """
        return self.__includes

    def get_include_enums(self):
        """
        Returns a list of all imported XML enum files.
        """
        return self.__include_enum_files

    def get_include_arrays(self):
        """
        Returns a list of all imported XML array files.
        """
        return self.__include_array_files

    def get_comment(self):
        """
        Return text block string of comment for serializable class.
        """
        return self.__comment

    def get_members(self):
        """
        Returns a list of member (name, type, optional size, optional format, optional comment) needed.
        """
        return self.__members<|MERGE_RESOLUTION|>--- conflicted
+++ resolved
@@ -258,11 +258,7 @@
                             )
                             sys.exit(-1)
 
-<<<<<<< HEAD
-                    self.__members.append((n, t, s, f, c, d))
-=======
-                    self.__members.append((n, t, array_length, size, f, c))
->>>>>>> 99cfe17f
+                    self.__members.append((n, t, array_length, size, f, c, d))
 
         #
         # Generate a type id here using SHA256 algorithm and XML stringified file.
