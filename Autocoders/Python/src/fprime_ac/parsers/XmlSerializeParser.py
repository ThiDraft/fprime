#!/usr/bin/env python3
# ===============================================================================
# NAME: XmlSerializeParser.py
#
# DESCRIPTION:  This class parses the XML serializable types files.
#
# USAGE:
#
# AUTHOR: reder
# EMAIL:  reder@jpl.nasa.gov
# DATE CREATED  : June 4, 2013
#
# Copyright 2013, California Institute of Technology.
# ALL RIGHTS RESERVED. U.S. Government Sponsorship acknowledged.
# ===============================================================================
#
# Python standard modules
#
import hashlib
import logging
import os
import sys

from fprime_ac.utils import ConfigManager
from fprime_ac.utils.buildroot import (
    BuildRootCollisionException,
    BuildRootMissingException,
    locate_build_root,
)
from fprime_ac.utils.exceptions import FprimeXmlException
from lxml import etree

#
# Python extension modules and custom interfaces
#

#
# Universal globals used within module go here.
# (DO NOT USE MANY!)
#
# Global logger init. below.
PRINT = logging.getLogger("output")
DEBUG = logging.getLogger("debug")

format_dictionary = {
    "U8": "%u",
    "I8": "%d",
    "U16": "%u",
    "I16": "%d",
    "U32": "%u",
    "I32": "%d",
    "U64": "%lu",
    "I64": "%ld",
    "F32": "%g",
    "F64": "%g",
    "bool": "%s",
    "string": "%s",
    "ENUM": "%d",
}
#
class XmlSerializeParser:
    """
    An XML parser class that uses lxml.etree to consume an XML
    serializable type documents.  The class is instanced with
    an XML file name.
    """

    def __init__(self, xml_file=None):
        """
        Given a well formed XML file (xml_file), read it and turn it into
        a big string.
        """
        self.__root = None
        self.__name = ""
        self.__namespace = None
        # List of C++ include files for serializable *.hpp file
        self.__include_header_files = []
        # List of XML serializable description dependencies
        self.__includes = []
        # List of XML enum type files
        self.__include_enum_files = []
        # List of XML array type files
        self.__include_array_files = []
        # Comment block of text for serializable
        self.__comment = ""
        # List of (name, type, comment) tuples
        self.__members = []
        # Type ID for serialized type
        self.__type_id = None
        #
        if os.path.isfile(xml_file) is False:
            stri = "ERROR: Could not find specified XML file %s." % xml_file
            raise OSError(stri)
        fd = open(xml_file)
        xml_file = os.path.basename(xml_file)
        #        xml_file = os.path.basename(xml_file)
        self.__xml_filename = xml_file

        self.__config = ConfigManager.ConfigManager.getInstance()

        #

        xml_parser = etree.XMLParser(remove_comments=True)
        element_tree = etree.parse(fd, parser=xml_parser)
        fd.close()  # Close the file, which is only used for the parsing above

        # Validate new imports using their root tag as a key to find what schema to use
        rng_file = self.__config.get(
            "schema", element_tree.getroot().tag.lower()
        ).lstrip("/")
        try:
            rng_file = locate_build_root(rng_file)
        except (BuildRootMissingException, BuildRootCollisionException) as bre:
            stri = "ERROR: Could not find specified RNG file {}. {}".format(
                rng_file,
                str(bre),
            )
            raise OSError(stri)
        file_handler = open(rng_file)
        relax_parsed = etree.parse(file_handler)
        file_handler.close()
        relax_compiled = etree.RelaxNG(relax_parsed)

        # 2/3 conversion
        if not relax_compiled.validate(element_tree):
            msg = "XML file {} is not valid according to schema {}.".format(
                xml_file, rng_file
            )
            raise FprimeXmlException(msg)

        serializable = element_tree.getroot()
        if serializable.tag != "serializable":
            PRINT.info("%s is not a serializable definition file", xml_file)
            sys.exit(-1)

        print("Parsing Serializable %s" % serializable.attrib["name"])

        self.__name = serializable.attrib["name"]

        if "namespace" in serializable.attrib:
            self.__namespace = serializable.attrib["namespace"]
        else:
            self.__namespace = None

        if "typeid" in serializable.attrib:
            self.__type_id = serializable.attrib["typeid"]
        else:
            self.__type_id = None

        for serializable_tag in serializable:
            if serializable_tag.tag == "comment":
                self.__comment = serializable_tag.text.strip()
            elif serializable_tag.tag == "include_header":
                self.__include_header_files.append(serializable_tag.text)
            elif serializable_tag.tag == "import_serializable_type":
                self.__includes.append(serializable_tag.text)
            elif serializable_tag.tag == "import_enum_type":
                self.__include_enum_files.append(serializable_tag.text)
            elif serializable_tag.tag == "import_array_type":
                self.__include_array_files.append(serializable_tag.text)
            elif serializable_tag.tag == "members":
                for member in serializable_tag:
                    if member.tag != "member":
                        PRINT.info(
                            "%s: Invalid tag %s in serializable member definition", xml_file, member.tag)
                        sys.exit(-1)
                    n = member.attrib["name"]
                    t = member.attrib["type"]
                    if "array_size" in list(member.attrib.keys()):
                        if t == "ENUM":
                            PRINT.info(
                                "%s: Member %s: arrays of enums not supported yet!", xml_file, n)
                            sys.exit(-1)
                        array_size = member.attrib["array_size"]
                        if not array_size.isdigit():
                            PRINT.info(
                                "{}: Member {}: array_size must be a number".format(
                                    xml_file, n
                                )
                            )
                            sys.exit(-1)
                    else:
                        array_size = None

                    if "size" in list(member.attrib.keys()):
                        if t == "ENUM":
                            PRINT.info(
                                "%s: Member %s: arrays of enums not supported yet!", xml_file, n)
                            sys.exit(-1)
                        size = member.attrib["size"]
                        if not size.isdigit():
                            PRINT.info(
                                "{}: Member {}: array_size must be a number".format(
                                    xml_file, n
                                )
                            )
                            sys.exit(-1)
                        if t != "string":
                            PRINT.info(
                                "%s: Member %s: size is only valid for string members", xml_file, n)
                            sys.exit(-1)

                    else:
                        size = None

                    if "format" in list(member.attrib.keys()):
                        f = member.attrib["format"]
                    else:
                        if t in list(format_dictionary.keys()):
                            f = format_dictionary[t]
                        else:  # Must be included type, which will use toString method
                            f = "%s"
<<<<<<< HEAD
                    if t == "string":
                        if size is None:
                            PRINT.info(
                                "%s: member %s string must specify size tag", xml_file, member.tag)
                            sys.exit(-1)
=======
                    if t == "string" and size is None:
                        PRINT.info(
                            "%s: member %s string must specify size tag"
                            % (xml_file, member.tag)
                        )
                        sys.exit(-1)
>>>>>>> 20061c84

                    if "comment" in list(member.attrib.keys()):
                        c = member.attrib["comment"]
                    else:
                        c = None

                    d = None

                    for member_tag in member:
                        if member_tag.tag == "enum" and t == "ENUM":
                            en = member_tag.attrib["name"]
                            enum_members = []
                            for mem in member_tag:
                                mn = mem.attrib["name"]
                                if "value" in list(mem.attrib.keys()):
                                    v = mem.attrib["value"]
                                else:
                                    v = None
                                if "comment" in list(mem.attrib.keys()):
                                    mc = mem.attrib["comment"].strip()
                                else:
                                    mc = None
                                enum_members.append((mn, v, mc))
                            t = ((t, en), enum_members)
                        elif member_tag.tag == "default":
                            d = member_tag.text
                        else:
                            PRINT.info(
                                "%s: Invalid member tag %s in serializable member %s", xml_file, member_tag.tag, n)
                            sys.exit(-1)

                    self.__members.append((n, t, array_size, size, f, c, d))

        #
        # Generate a type id here using SHA256 algorithm and XML stringified file.
        #

        if not "typeid" in serializable.attrib:
            s = etree.tostring(element_tree.getroot())
            h = hashlib.sha256(s)
            n = h.hexdigest()
            self.__type_id = "0x" + n.upper()[-8:]

    def get_typeid(self):
        """
        Return a generated type ID from contents of XML file.
        """
        return self.__type_id

    def get_xml_filename(self):
        """
        Return the original XML filename parsed.
        """
        return self.__xml_filename

    def get_name(self):
        return self.__name

    def get_namespace(self):
        return self.__namespace

    def get_include_header_files(self):
        """
        Return a list of all imported Port type XML files.
        """
        return self.__include_header_files

    def get_includes(self):
        """
        Returns a list of all imported XML serializable files.
        """
        return self.__includes

    def get_include_enums(self):
        """
        Returns a list of all imported XML enum files.
        """
        return self.__include_enum_files

    def get_include_arrays(self):
        """
        Returns a list of all imported XML array files.
        """
        return self.__include_array_files

    def get_comment(self):
        """
        Return text block string of comment for serializable class.
        """
        return self.__comment

    def get_members(self):
        """
        Returns a list of member (name, type, optional size, optional format, optional comment) needed.
        """
        return self.__members<|MERGE_RESOLUTION|>--- conflicted
+++ resolved
@@ -210,20 +210,11 @@
                             f = format_dictionary[t]
                         else:  # Must be included type, which will use toString method
                             f = "%s"
-<<<<<<< HEAD
-                    if t == "string":
-                        if size is None:
+                    if t == "string" and size is None:
                             PRINT.info(
                                 "%s: member %s string must specify size tag", xml_file, member.tag)
-                            sys.exit(-1)
-=======
-                    if t == "string" and size is None:
-                        PRINT.info(
-                            "%s: member %s string must specify size tag"
-                            % (xml_file, member.tag)
                         )
                         sys.exit(-1)
->>>>>>> 20061c84
 
                     if "comment" in list(member.attrib.keys()):
                         c = member.attrib["comment"]
