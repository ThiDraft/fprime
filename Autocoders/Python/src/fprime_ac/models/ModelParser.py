--- conflicted
+++ resolved
@@ -43,15 +43,8 @@
             ModelParser.__instance = ModelParser()
         return ModelParser.__instance
 
-<<<<<<< HEAD
-    # define static method
-    getInstance = staticmethod(getInstance)
-
     @staticmethod
     def uniqueList(seq):
-=======
-    def uniqueList(self, seq):
->>>>>>> 6e28c32c
         """
         Make a list of duplicates all unique.
         """
