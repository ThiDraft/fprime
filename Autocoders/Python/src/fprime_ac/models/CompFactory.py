--- conflicted
+++ resolved
@@ -362,7 +362,6 @@
 
         # check some component/port rules
         # 1) Active or queued need at least one async port/command
-<<<<<<< HEAD
         if comp_kind in ("active", "queued"):
             if num_async_ports == 0 and len(parameter_obj_list) == 0:
                 PRINT.info(
@@ -374,25 +373,6 @@
                 PRINT.info(
                     'ERROR: %s: Queued component "%s" needs at least one sync/guarded port or command', the_parsed_component_xml.get_xml_filename(), comp_name)
                 sys.exit(-1)
-=======
-        if (
-            comp_kind in ("active", "queued")
-            and num_async_ports == 0
-            and len(parameter_obj_list) == 0
-        ):
-            PRINT.info(
-                'ERROR: %s: Active/Queued component "%s" needs at least one async port, command, or interface'
-                % (the_parsed_component_xml.get_xml_filename(), comp_name)
-            )
-            sys.exit(-1)
-        # 2) Queued component needs at least one sync port/command
-        if comp_kind == "queued" and num_sync_ports == 0:
-            PRINT.info(
-                'ERROR: %s: Queued component "%s" needs at least one sync/guarded port or command'
-                % (the_parsed_component_xml.get_xml_filename(), comp_name)
-            )
-            sys.exit(-1)
->>>>>>> 20061c84
 
         parsed_array_list = []
         for array_file in the_parsed_component_xml.get_array_type_files():
