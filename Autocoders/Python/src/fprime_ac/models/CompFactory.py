--- conflicted
+++ resolved
@@ -65,13 +65,7 @@
 
         return CompFactory.__instance
 
-<<<<<<< HEAD
-    # define static method
-    getInstance = staticmethod(getInstance)
-
     @staticmethod
-=======
->>>>>>> 6e28c32c
     def create(
         the_parsed_component_xml, parsed_port_xml_list, parsed_serializable_list
     ):
