#!/usr/bin/env python3
#===============================================================================
# NAME: PortFactory.py
#
# DESCRIPTION: This is a factory class for instancing the Port (interface type)
#              and building up the Port and Arg configuration required.
#
# AUTHOR: reder
# EMAIL:  reder@jpl.nasa.gov
# DATE CREATED  : Feb. 11. 2013
#
# Copyright 2013, California Institute of Technology.
# ALL RIGHTS RESERVED. U.S. Government Sponsorship acknowledged.
#===============================================================================
#
# Python standard modules
#

import os
import sys
import time
import socket
import logging

from fprime_ac.utils import Logger
from fprime_ac.utils import ConfigManager

from fprime_ac.parsers import XmlPortsParser

from fprime_ac.models import Port
from fprime_ac.models import Arg


# Global logger init. below.
PRINT = logging.getLogger('output')
DEBUG = logging.getLogger('debug')

class PortFactory:
    """
    This is a concrete factory method object used to create the interface
    to the code generation.  A single call to create is made that returns
    a the port object containing all the includes, args, etc.
    """
    __parsed   = None
    __instance = None
    __configured_visitors = None


    def __init__(self):
        """
        Private Constructor (singleton pattern)
        """
        self.__parsed   = None
        self.__instance = None
        self.__configured_visitors = dict()


    def getInstance():
        """
        Return instance of singleton.
        """
        if(PortFactory.__instance is None) :
            PortFactory.__instance = PortFactory()

        return PortFactory.__instance


    #define static method
    getInstance = staticmethod(getInstance)


    def create(self, the_parsed_port_xml):
        """
        Create a port (interface) type model here.
        """
        x = the_parsed_port_xml
        port_obj = x.get_interface()
        include_header_files_list = x.get_include_header_files()
<<<<<<< HEAD
        include_header_serial_files_list = x.get_includes_serial_files()
=======
        include_header_serial_files_list = x.get_includes_serial_files() + x.get_include_array_files()
>>>>>>> b3a72455
        include_header_enum_files_list =  x.get_include_enum_files()
        args_obj_list = x.get_args()
        #
        port_namespace = port_obj.get_namespace()
        port_name      = port_obj.get_name()
        port_comment   = port_obj.get_comment()
        port_return_type = port_obj.get_return_type()
        port_return_modifier = port_obj.get_return_modifier()
        #
        port_xml_filename = x.get_xml_filename()
        #
        # Add port args here...
        #
        args_list = []
        for arg in args_obj_list:
            n=arg.get_name()
            t=arg.get_type()
            m=arg.get_modifier()
            s=arg.get_size()
            c=arg.get_comment()
            args_list.append(Arg.Arg(n,t,m,s,c))
        #
        # Instance the port here...
        #
        the_port = Port.Port(None, port_name, None, None, None, None, None, port_xml_filename)
        the_port.set(port_namespace, args_list, include_header_files_list, include_header_serial_files_list, include_header_enum_files_list, port_comment)
        the_port.set_return(port_return_type, port_return_modifier)
        return the_port

def main():

    # Configures output only to stdout.
    Logger.connectOutputLogger(None)

    xmlfile = "../../test/Msg1InterfaceAi.xml"

    print("Port XML parse test (%s)" % xmlfile)
    #
    # Basic usage of this factory to create the component meta-model
    #
    the_parsed_port_xml = XmlPortsParser.XmlPortsParser(xmlfile)
    print(the_parsed_port_xml.get_args())
    args = the_parsed_port_xml.get_args()
    for a in args:
        print("\t",a)
        print("\t",a.get_name())
        print("\t",a.get_type())
        print("\t",a.get_comment())
    print(the_parsed_port_xml.get_include_header_files())
    print(the_parsed_port_xml.get_interface())
    print(the_parsed_port_xml.get_interface().get_comment())
    print(the_parsed_port_xml.get_interface().get_name())
    print(the_parsed_port_xml.get_interface().get_namespace())

    port = PortFactory().create(the_parsed_port_xml)
    #
    # End of usage and port is the instance of model to be used.
    #
    print("Port: %s" % port)
    print("Namespace: %s" % port.get_namespace())
    print("Type: %s" % port.get_type())
    print("Comment: %s" % port.get_ifcomment())
    print("Includes: %s" % port.get_includes())
    print()
    args = port.get_args()
    print("Args: %s" % args)
    for a in args:
        print("Arg Name: %s Type: %s Comment: %s" % (a.get_name(), a.get_type(), a.get_comment()))


if __name__ == '__main__':
    main()<|MERGE_RESOLUTION|>--- conflicted
+++ resolved
@@ -76,11 +76,7 @@
         x = the_parsed_port_xml
         port_obj = x.get_interface()
         include_header_files_list = x.get_include_header_files()
-<<<<<<< HEAD
-        include_header_serial_files_list = x.get_includes_serial_files()
-=======
         include_header_serial_files_list = x.get_includes_serial_files() + x.get_include_array_files()
->>>>>>> b3a72455
         include_header_enum_files_list =  x.get_include_enum_files()
         args_obj_list = x.get_args()
         #
