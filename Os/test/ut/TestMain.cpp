--- conflicted
+++ resolved
@@ -37,24 +37,16 @@
 TEST(Nominal, QTestConcurrentTest) {
    qtest_concurrent();
 }
-<<<<<<< HEAD
 
 // The interval timer unit test is timed off a 1 sec thread delay. Mac OS allows a large amount of
 // scheduling jitter to conserve energy, which rarely causes this sleep to be slightly shorter
 // (~0.99 s) or longer (~10 sec) than requested, causing the test to fail. The interval timer should
 // be rewritten to not directly utilize the OS clock, but in the mean time disabling this test on
 // Mac OS prevents intermittent unit test failures.
-#ifdef TGT_OS_TYPE_DARWIN
 TEST(Nominal, DISABLED_IntervalTimerTest) {
-#else
-TEST(Nominal, IntervalTimerTest) {
-#endif
    intervalTimerTest();
 }
 TEST(Nominal, FileSystemTest) {
-=======
-TEST(Nominal, FileSystemTest) { 
->>>>>>> 8a3194b0
    fileSystemTest();
 }
 TEST(Nominal, ValidateFileTest) {
