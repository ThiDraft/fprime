#include <Os/QueueString.hpp>
#include <Fw/Types/StringUtils.hpp>

namespace Os {

    QueueString::QueueString(const char* src) : StringBase() {
        Fw::StringUtils::string_copy(this->m_buf, src, sizeof(this->m_buf));
    }

    QueueString::QueueString(const StringBase& src) : StringBase()  {
        Fw::StringUtils::string_copy(this->m_buf, src.toChar(), sizeof(this->m_buf));
    }

    QueueString::QueueString(const QueueString& src)  : StringBase() {
        Fw::StringUtils::string_copy(this->m_buf, src.toChar(), sizeof(this->m_buf));
    }

    QueueString::QueueString() : StringBase()  {
        this->m_buf[0] = 0;
    }

<<<<<<< HEAD
    QueueString::~QueueString() {
=======
    QueueString& QueueString::operator=(const QueueString& other) {
        Fw::StringUtils::string_copy(this->m_buf, other.toChar(), sizeof(this->m_buf));
        return *this;
>>>>>>> d3fa31c8
    }

    QueueString& QueueString::operator=(const StringBase& other) {
        Fw::StringUtils::string_copy(this->m_buf, other.toChar(), sizeof(this->m_buf));
        return *this;
    }

    QueueString& QueueString::operator=(const char* other) {
        Fw::StringUtils::string_copy(this->m_buf, other, sizeof(this->m_buf));
        return *this;
    }

<<<<<<< HEAD
    NATIVE_UINT_TYPE QueueString::length() const {
        return strnlen(this->m_buf,sizeof(this->m_buf));
=======
    QueueString::~QueueString(void) {
>>>>>>> d3fa31c8
    }

    const char* QueueString::toChar() const {
        return this->m_buf;
    }

    NATIVE_UINT_TYPE QueueString::getCapacity() const {
        return FW_QUEUE_NAME_MAX_SIZE;
    }
}<|MERGE_RESOLUTION|>--- conflicted
+++ resolved
@@ -19,13 +19,9 @@
         this->m_buf[0] = 0;
     }
 
-<<<<<<< HEAD
-    QueueString::~QueueString() {
-=======
     QueueString& QueueString::operator=(const QueueString& other) {
         Fw::StringUtils::string_copy(this->m_buf, other.toChar(), sizeof(this->m_buf));
         return *this;
->>>>>>> d3fa31c8
     }
 
     QueueString& QueueString::operator=(const StringBase& other) {
@@ -38,12 +34,7 @@
         return *this;
     }
 
-<<<<<<< HEAD
-    NATIVE_UINT_TYPE QueueString::length() const {
-        return strnlen(this->m_buf,sizeof(this->m_buf));
-=======
-    QueueString::~QueueString(void) {
->>>>>>> d3fa31c8
+    QueueString::~QueueString() {
     }
 
     const char* QueueString::toChar() const {
