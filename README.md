# F´: A Flight-Proven, Multi-Platform, Open-Source Flight Software Framework

[![Language grade: C++](https://img.shields.io/lgtm/grade/cpp/g/nasa/fprime.svg?logo=lgtm&logoWidth=18)](https://lgtm.com/projects/g/nasa/fprime/context:cpp)
[![Language grade: Python](https://img.shields.io/lgtm/grade/python/g/nasa/fprime.svg?logo=lgtm&logoWidth=18)](https://lgtm.com/projects/g/nasa/fprime/context:python)
[![Language grade: JavaScript](https://img.shields.io/lgtm/grade/javascript/g/nasa/fprime.svg?logo=lgtm&logoWidth=18)](https://lgtm.com/projects/g/nasa/fprime/context:javascript)

F´ (F Prime) is a component-driven framework that enables rapid development and deployment of spaceflight and other embedded software applications. Originally developed at the Jet Propulsion Laboratory, F´ has been successfully deployed on several space applications. It is tailored but not limited to small-scale spaceflight systems such as CubeSats, SmallSats, and instruments. 

F´ comprises several elements: 

* An architecture that decomposes flight software into discrete components with well-defined interfaces
* A C++ framework that provides core capabilities such as message queues and threads
* Modeling tools for specifying components and connections and automatically generating code
* A growing collection of ready-to-use components
* Testing tools for testing flight software at the unit and integration levels.

## Quick Installation Guide

The following utilities are prerequisites to installing F´:

- cmake
- git
- Python 3.5+ with pip

Once these utilities are installed, you can install F´ Python dependencies. Installing dependencies in a Python virtual environment prevents issues at the system level, but installing in a virtual environment is not required. 

To install F´ quickly, enter:

```
git clone https://github.com/nasa/fprime.git
cd fprime
pip install --upgrade wheel setuptools pip
pip install Fw/Python Gds/
```

For full installation instructions, including virtual environment creation and installation verification, see [INSTALL.md](./docs/INSTALL.md). 

## Example Deployments

F´ comes with two example deployments. The deployments represent working F´ applications to help you understand F´. You can use these examples for reference, or clone them to start a new project. 

The next section links to more step-by-step tutorials, but it's a good idea to build and run at least the first example deployment to ensure that F´ is installed correctly.

**Example one:** [Ref](./Ref/README.md)

   The standard reference application demonstrates how most of the system components should be wired together. The reference application can build on Linux or Mac OSX, allowing you to get started immediately without the need for embedded hardware.

**Example two:** [RPI](./RPI/README.md)

<<<<<<< HEAD
This Raspberry PI application shows how to run F´ in an embedded context by running on the Raspberry PI (a $35 embedded Linux computer). This application shows you how to get started on embedded projects with cross-compiling, drivers, and more. The Raspberry Pi was chosen because it is comercially available for a low price and runs Linux.
=======
This Raspberry PI application shows how to run F´ in an embedded context by running on the Raspberry PI (a $35 embedded Linux computer). This application shows you how to get started on embedded projects with cross-compiling, drivers, and more. The Raspberry Pi was chosen because it is commercially available for a low price and runs Linux.
>>>>>>> a6bc07cf

## Tutorials

F´ provides several tutorials in order to help understand and develop within the framework. These tutorials cover basic component creation, system and topology design, tooling, and more. These tutorials are available at [docs/Tutorials/README.md](./docs/Tutorials/README.md).

## Getting Help with F´

As F´ becomes a community centered product line, there are more items available from the community at large. 

You can join the mailing list at [https://groups.google.com/d/forum/fprime-community](https://groups.google.com/d/forum/fprime-community).

The F´ community GitHub Organization contains third party contributions, more documentation of flight software development, and more! [https://github.com/fprime-community](https://github.com/fprime-community).

You can open issues with this repository at: [https://github.com/nasa/fprime/issues](https://github.com/nasa/fprime/issues)

## F´ Features

F´ has the following key features that enable robust embedded system design.

### Reusability

F´'s component-based architecture enables a high degree of modularity and software reuse. 

### Rapid Deployment

F´ provides a complete development ecosystem, including modeling tools, testing tools, and a ground data system. Developers use the modeling tools to write high-level specifications, automatically generate implementations in C++, and fill in the implementations with domain-specific code. The framework and the code generators provide all the boilerplate code required in an F´ deployment, including code for thread management, code for communication between components, and code for handling commands, telemetry, and parameters. The testing tools and the ground data system simplify software testing, both on workstations and on flight hardware in the lab.

### Portability

F´ runs on a wide range of processors, from microcontrollers to multicore computers, and on several operating systems. Porting F´ to new operating systems is straightforward.

### High Performance

F´ utilizes a point-to-point architecture. The architecture minimizes the use of computational resources and is well suited for smaller processors.
	
### Adaptability

F´ is tailored to the level of complexity required for small missions. This makes F´ accessible and easy to use while still supporting a wide variety of missions.

### Analyzability

The typed port connections provide strong compile-time guarantees of correctness.

## F´ Release Notes

#### Release 1.0: 

 * This is the initial release of the software to open source. See the license file for terms of use.

#### Release 1.01

 * Updated contributor list. No code changes. 

#### Release 1.1

 * Created a Raspberry Pi demo. Read about it [here](RPI/README.md)
 * Added a tutorial [here](docs/Tutorials/README.md)
 * Updated Svc/BufferManager with bug fix
 * Fixed a bunch of shell permissions
 
#### Release 1.2

* Better MagicDraw Plugin
* Prototype CMake build system. See: [CMake Documentation](./docs/UsersGuide/cmake/cmake-intro.md)
* Mars Helicopter Project fixes migrated in
* Python 3 support added
* Gse refactored and renamed to Gds
* Wx frontend to Gds
* UdpSender and UdpReceiver components added
* Purged inaccurate ITAR and Copyright notices
* Misc. bug fixes

#### Release 1.3

* New prototype HTML GUI
* Python packages Fw/Python and Gds
* Refined CMake and fprime-util helper script
* Better ground interface component
* Integration test API
* Baremetal components

#### Release 1.4

* Ref app no longer hangs on Linux exit
* GDS improvements:
  * File Uplink and Downlink implemented
  * GDS supports multiple active windows
  * Usability improvements for EVRs and commands
* CMake improvements:
  * Baremetal compilation supported
  * Random rebuilding fixed
  * Missing Cheetah templates properly rebuild
  * Separate projects supported without additional tweaks
* Updated MemAllocator to have:
  * "recoverable" flag to indicate if memory was recoverable across boots
  * size variable is now modifiable by allocator to indicate actual size
  * This will break existing code that uses MemAllocator
* Updated CmdSequencer
  * Uses new MemAllocator interface  

#### Release 1.5

* Documentation improvements
  * New user's guide containing considerable content: [https://nasa.github.io/fprime/UsersGuide/guide.html](https://nasa.github.io/fprime/UsersGuide/guide.html)
  * Auto-generated API documentation
  * Rewrites, edits, improvements across the board
* F´ Project restructuring
  * Projects may now link to F´ and F´ library packages, without needing to keep the framework code in the same source tree
  * Usage of framework can be out-of-source
  * `settings.ini` Introduced
  * Example: [https://github.com/fprime-community/fprime-arduino](https://github.com/fprime-community/fprime-arduino)
* Refactored `fprim-util`
  * Replaced redundant targets with flags e.g. build-ut is now build --ut
  * Added `info` command
  * Bug and usability fixes
* GDS Improvements
  * Prototype GDS CLI tool
  * Project custom dashboard support
* Array, Enum type support and examples
* Code linting and bug fixes
<|MERGE_RESOLUTION|>--- conflicted
+++ resolved
@@ -47,11 +47,8 @@
 
 **Example two:** [RPI](./RPI/README.md)
 
-<<<<<<< HEAD
-This Raspberry PI application shows how to run F´ in an embedded context by running on the Raspberry PI (a $35 embedded Linux computer). This application shows you how to get started on embedded projects with cross-compiling, drivers, and more. The Raspberry Pi was chosen because it is comercially available for a low price and runs Linux.
-=======
+
 This Raspberry PI application shows how to run F´ in an embedded context by running on the Raspberry PI (a $35 embedded Linux computer). This application shows you how to get started on embedded projects with cross-compiling, drivers, and more. The Raspberry Pi was chosen because it is commercially available for a low price and runs Linux.
->>>>>>> a6bc07cf
 
 ## Tutorials
 
